name: Tests

on:
  push:
    branches: 
      - master

jobs:
  build:

    runs-on: ubuntu-latest

    steps:
    - uses: actions/checkout@v1
    - name: Set up Python 3.8
      uses: actions/setup-python@v1
      with:
        python-version: 3.8
    - name: Install dependencies
      run: |
        python -m pip install --upgrade pip
        pip install -e .
        pip install coverage
<<<<<<< HEAD
        pip install .
=======
>>>>>>> 6eaa0b80
                
    - name: Test with unittest
      run: |
        export PYTHONPATH="$PYTHONPATH:$(pwd)/MAPLEAF"
        python -m coverage run --source=./MAPLEAF -m unittest discover -v
        
    - name: Upload coverage results
      run: |
        export CODECOV_TOKEN="661ab77b-8643-44a9-8cc5-95954863ff40"
        bash <(curl -s https://codecov.io/bash)<|MERGE_RESOLUTION|>--- conflicted
+++ resolved
@@ -21,10 +21,6 @@
         python -m pip install --upgrade pip
         pip install -e .
         pip install coverage
-<<<<<<< HEAD
-        pip install .
-=======
->>>>>>> 6eaa0b80
                 
     - name: Test with unittest
       run: |
