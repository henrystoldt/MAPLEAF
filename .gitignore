--- conflicted
+++ resolved
@@ -78,10 +78,7 @@
 
 # Documentation
 doc
-<<<<<<< HEAD
 docs
-=======
 
 # PySwarms logs
-*.log
->>>>>>> 61246d05
+*.log