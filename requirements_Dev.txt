--- conflicted
+++ resolved
@@ -1,14 +1,5 @@
 -r requirements.txt
-<<<<<<< HEAD
-snakeviz>=2.1.0 # Performance Profiling
-coverage>=5.0   # Checking test coverage
-pylint>=2.5     # Linting
-pdoc3           # Docs
-PyQt5           # Required for Mayavi
-Mayavi          # Flight-path renders including 3D earth. Once installation reliably succeeds, should be moved to requirements.txt
-=======
 snakeviz>=2.1.0
 coverage>=5.0
 pylint>=2.5
-pdoc3
->>>>>>> 6eaa0b80
+pdoc3