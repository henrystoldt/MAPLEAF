import re

from MAPLEAF.Motion import ForceMomentSystem, Inertia, Vector, linInterp
from MAPLEAF.Rocket import RocketComponent
from MAPLEAF.GNC import ActuatedSystem
from math import cos, sin, sqrt

__all__ = [ "TabulatedMotor" ]

<<<<<<< HEAD
def getTVCAngledThrustForce(thrustMagnitude, xDeflectionAngle, yDeflectionAngle):
    # Create Vector of thrust based on the angle of the nozzle and the known thrust magnitude
    thrustX = thrustMagnitude*sin(yDeflectionAngle)
    thrustY = -thrustMagnitude*sin(xDeflectionAngle)*cos(yDeflectionAngle)
    thrustZ = thrustMagnitude*cos(xDeflectionAngle)*cos(yDeflectionAngle)

    return Vector(thrustX, thrustY, thrustZ)


class TabulatedMotor(RocketComponent, SubDictReader, ActuatedSystem):
=======
class TabulatedMotor(RocketComponent):
>>>>>>> 271ed169
    '''
    Interface:
        Initialization:
            In rocket text file, attribute: "path", pointing at a motor definition text file
            Format:"test/testMotorDefintion.txt"
        Functions:
            .Thrust(time) returns current thrust level
            .OxWeight(time) returns current oxidizer weight
            .FuelWeight(time) returns current fuel weight
        Attributes:
            .initialOxidizerWeight
            .initialFuelWeight

        All in same units as in the motor definition file (linearly interpolated)
        The motor is assumed to apply zero moment to the rocket, thrust is applied in z-direction
    '''

    #### Init Functions ####
    def __init__(self, componentDictReader, rocket, stage):
        #TODO: Oxidizer and Fuel CG Locations should be defined relative to the motor location
        self.rocket = rocket
        self.stage = stage
        self.componentDictReader = componentDictReader
        self.name = componentDictReader.getDictName()

        stage.motor = self
        self.classType = componentDictReader.getString("class")
        self.ignitionTime = 0 # Modified by Rocket._initializeStaging and Rocket._stageSeparation

        # Impulse adjustments (mostly for Monte Carlo sims)
        self.impulseAdjustFactor = componentDictReader.getFloat("impulseAdjustFactor")
        self.burnTimeAdjustFactor = componentDictReader.getFloat("burnTimeAdjustFactor")

        motorFilePath = componentDictReader.getString("path")
        self._parseMotorDefinitionFile(motorFilePath)

        # Set the position to the initial CG location
        initInertia = self.getInertia(0, "fakeState")
        self.position = initInertia.CG
        
        # Thrust vectoring actuated control system, optional, None by default
        self.controlSystem = None
        self.actuatorList = None

        try:
            self.thrustApplicationPosition = componentDictReader.getVector("thrustApplicationPosition")
        except KeyError:
            # If the stage's bottom interface location can't be computed (No body components modelled)
                # The thrustApplicationPosition will be None
                    # This means thrust forces will be applied at the CG
            self.thrustApplicationPosition = stage.getBottomInterfaceLocation()                

    # Thrust vectoring actuated system inherited class initialization
    def initializeActuators(self, controlSystem):
        self.controlSystem = controlSystem
        # Initialize an actuator model for each TVC axis actuator, this should always be 2 currently.
        ActuatedSystem.__init__(self, 2)
    
    #TODO: Build converter/parser for standard engine format like rasp/.eng or something like that

    def _parseMotorDefinitionFile(self, motorFilePath):
        ''' Parses a motor definition text file. See MAPLEAF/Examples/Motors for examples '''
      
        # Get motor definition text
        with open(motorFilePath, "r") as motorFile:
            motorFileText = motorFile.read()

        # Remove all comment rows
        comment = re.compile("#.*") 
        motorFileText = re.sub(comment, "", motorFileText)
        
        #Remove blank lines
        motorFileText = [line for line in motorFileText.split('\n') if line.strip() != '']
        
        # Parse CG locations
        # TODO: Future motors should be able to exist off the rocket's center axis
        self.initOxCG_Z = float(motorFileText[0].split()[1]) + self.stage.position.Z
        self.finalOxCG_Z = float(motorFileText[1].split()[1]) + self.stage.position.Z
        self.initFuelCG_Z = float(motorFileText[2].split()[1]) + self.stage.position.Z
        self.finalFuelCG_Z = float(motorFileText[3].split()[1]) + self.stage.position.Z
        motorFileText = motorFileText[4:]

        # Parse data; Columns defined in MAPLEAF/Examples/Motors/test.txt
        # Gets defined values for: Time, thrust, oxFlowRate, fuelFlowRate, oxMOI, fuelMOI
        self.times = []
        self.thrustLevels = []
        oxFlowRate = []
        fuelFlowRate = []
        self.oxMOIs = []
        self.fuelMOIs = []
        for dataLine in motorFileText:
            # Splits line at each white space
            info = dataLine.split()

            self.times.append(float(info[0]))
            self.thrustLevels.append(float(info[1]))
            oxFlowRate.append(float(info[2]))
            fuelFlowRate.append(float(info[3]))
            
            oxVecStartIndex = dataLine.index('(')
            oxVecEndIndex = dataLine.index(')', oxVecStartIndex)+1
            oxVecString  = dataLine[oxVecStartIndex:oxVecEndIndex]
            oxMOIVec = Vector(oxVecString)
            self.oxMOIs.append(oxMOIVec)

            fuelVecStartIndex = dataLine.index('(', oxVecEndIndex)
            fuelVecEndIndex = dataLine.index(')', fuelVecStartIndex)+1
            fuelVecString  = dataLine[fuelVecStartIndex:fuelVecEndIndex]
            fuelMOIVec = Vector(fuelVecString)
            self.fuelMOIs.append(fuelMOIVec)

        # Tell the rocket and stage when their engines shut off -> used for flight animations
        self.stage.engineShutOffTime = self.times[-1]
        if self.rocket.engineShutOffTime == None:
            self.rocket.engineShutOffTime = self.times[-1]
        else:
            self.rocket.engineShutOffTime = max(self.rocket.engineShutOffTime, self.times[-1])

        # Apply adjustment factors for monte carlo sims
        self.thrustLevels = [ thrust*self.impulseAdjustFactor/self.burnTimeAdjustFactor for thrust in self.thrustLevels ]
        self.times = [ t*self.burnTimeAdjustFactor for t in self.times ]

        # Calculate initial fuel and oxidizer masses through trapezoid rule
        # Trapezoid rule matches the linear interpolation used to find thrust values
        self.initialOxidizerWeight = 0
        self.initialFuelWeight = 0
        self.oxWeights = [ 0 ]
        self.fuelWeights = [ 0 ]
        for i in range(len(self.times)-1, 0, -1):
            deltaT = self.times[i] - self.times[i-1]
            def integrateVal(value, sum, timeSeries):
                sum += deltaT * (value[i-1] + value[i]) / 2
                timeSeries.insert(0, sum)
                return sum

            self.initialOxidizerWeight = integrateVal(oxFlowRate, self.initialOxidizerWeight, self.oxWeights)
            self.initialFuelWeight = integrateVal(fuelFlowRate, self.initialFuelWeight, self.fuelWeights)

    #### Operational Functions ####
    def getInertia(self, time, state):
        timeSinceIgnition = max(0, time - self.ignitionTime)

        oxInertia = self._getOxInertia(timeSinceIgnition)
        fuelInertia = self._getFuelInertia(timeSinceIgnition)
        
        return oxInertia + fuelInertia

    def getAeroForce(self, state, time, environment, CG):
        #TODO: Model "thrust damping" - where gases moving quickly in the engine act to damp out rotation about the x and y axes
        #TODO: Thrust vs altitude compensation
        timeSinceIgnition = max(0, time - self.ignitionTime)
        
        # Determine thrust magnitude
        if timeSinceIgnition < 0 or timeSinceIgnition > self.times[-1]:
            thrustMagnitude = 0
        else:
            thrustMagnitude = linInterp(self.times, self.thrustLevels, timeSinceIgnition)
            
        #### If control system exists, use actuator deflections 1:1 to set thrust vectoring angles of the nozle ####
        if self.controlSystem != None:
            xDefl = self.actuatorList[0].getDeflection(time) # Only two actuators are needed (x, y) in order to rotate the rocket about the two short axis. Roll has NOT been implemented here
            yDefl = self.actuatorList[1].getDeflection(time) # deflections are 1:1 radians change of the nozzle in x and y axis of the local frame respectively

            thrustForce = getTVCAngledThrustForce(thrustMagnitude, xDefl, yDefl)

        else:
            thrustForce = Vector(0, 0, thrustMagnitude)
    
        # Thrust force applied at the location specified in the simulation definition
        thrust = ForceMomentSystem(thrustForce, self.thrustApplicationPosition)

        # Log and return the three components of the thrust vector
        forceLogLine = " {:>10.4f} {:>10.4f}".format(thrust.force, thrust.moment)
        if self.controlSystem != None:
            forceLogLine += " {:>6.4} {:>6.4}".format(xDefl, yDefl)
        self.rocket.appendToForceLogLine(forceLogLine)
        
        return thrust

    def updateIgnitionTime(self, ignitionTime, fakeValue=False):
        self.ignitionTime = ignitionTime
        if not fakeValue:
            self.rocket.engineShutOffTime = max(self.rocket.engineShutOffTime, self.ignitionTime + self.times[-1])
            self.stage.engineShutOffTime = self.ignitionTime + self.times[-1]

    def getLogHeader(self):
        header = " {}FX(N) {}FY(N) {}FZ(N) {}MX(Nm) {}MY(Nm) {}MZ(Nm)".format(*[self.name]*6)
        
        if self.controlSystem != None:
            for tvcAngleNumber in [1,2]:
                header += " {}TVCAngle{}(deg)".format(self.name, tvcAngleNumber)

        return header

    def getTotalImpulse(self):
        # Integrate the thrust - assume linear interpolations between points given -> midpoint rule integrates this perfectly
        totalImpulse = 0
        for i in range(1, len(self.times)):
            deltaT = self.times[i] - self.times[i-1]
            totalImpulse += deltaT * (self.thrustLevels[i-1] + self.thrustLevels[i]) / 2
        
        return totalImpulse

    def _getMass(self, timeSinceIgnition):
        return self.OxWeight(timeSinceIgnition) + self.FuelWeight(timeSinceIgnition)

    def _getOxInertia(self, timeSinceIgnition):
        if self.initialOxidizerWeight == 0:
            return Inertia(Vector(0,0,0), Vector(0,0,0), 0)

        oxWeight = linInterp(self.times, self.oxWeights, timeSinceIgnition)
        
        # Find fraction of oxidizer burned
        oxBurnedFrac = 1 - (oxWeight/self.initialOxidizerWeight)
        
        #Linearly interpolate CG location based on fraction of oxidizer burned
        oxCG_Z = self.initOxCG_Z*(1 - oxBurnedFrac) + self.finalOxCG_Z*oxBurnedFrac
        #TODO: Allow motor(s) to be defined off-axis
        oxCG = Vector(0,0,oxCG_Z)

        # Get MOI
        oxMOI = linInterp(self.times, self.oxMOIs, timeSinceIgnition)
        
        return Inertia(oxMOI, oxCG, oxWeight)

    def _getFuelInertia(self, timeSinceIgnition):
        if self.initialFuelWeight == 0:
            return Inertia(Vector(0,0,0), Vector(0,0,0), 0)

        #See comments in _getOxInertia()
        fuelWeight = linInterp(self.times, self.fuelWeights, timeSinceIgnition)

        fuelBurnedFrac = 1 - (fuelWeight / self.initialFuelWeight)

        fuelCG_Z = self.initFuelCG_Z*(1 - fuelBurnedFrac) + self.finalFuelCG_Z*fuelBurnedFrac
        fuelCG = Vector(0,0,fuelCG_Z)

        fuelMOI = linInterp(self.times, self.fuelMOIs, timeSinceIgnition)

        return Inertia(fuelMOI, fuelCG, fuelWeight)<|MERGE_RESOLUTION|>--- conflicted
+++ resolved
@@ -7,7 +7,6 @@
 
 __all__ = [ "TabulatedMotor" ]
 
-<<<<<<< HEAD
 def getTVCAngledThrustForce(thrustMagnitude, xDeflectionAngle, yDeflectionAngle):
     # Create Vector of thrust based on the angle of the nozzle and the known thrust magnitude
     thrustX = thrustMagnitude*sin(yDeflectionAngle)
@@ -17,10 +16,7 @@
     return Vector(thrustX, thrustY, thrustZ)
 
 
-class TabulatedMotor(RocketComponent, SubDictReader, ActuatedSystem):
-=======
-class TabulatedMotor(RocketComponent):
->>>>>>> 271ed169
+class TabulatedMotor(RocketComponent, ActuatedSystem):
     '''
     Interface:
         Initialization:
