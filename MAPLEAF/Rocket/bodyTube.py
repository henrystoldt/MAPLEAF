--- conflicted
+++ resolved
@@ -32,12 +32,7 @@
         self.CPLocation = self.position - Vector(0,0,self.length/2)
 
     #### Operational Functions ####
-<<<<<<< HEAD
-    @logForceResult
     def getAppliedForce(self, rocketState, time, environment, CG):
-=======
-    def getAeroForce(self, rocketState, time, environment, CG):
->>>>>>> 2138eec3
         Aref = self.rocket.Aref
 
         # Normal Force ----------------------------------------------------------------------------------------
