--- conflicted
+++ resolved
@@ -156,11 +156,7 @@
         #### Init Guidance/Navigation/Control System (if required) ####
         self.controlSystem = None
         ''' None for uncontrolled rockets. `MAPLEAF.GNC.ControlSystems.RocketControlSystem` for controlled rockets '''
-<<<<<<< HEAD
         if "Rocket.ControlSystem" in rocketDictReader.getImmediateSubDicts() and stageToInitialize == None:
-=======
-        if ( rocketDictReader.tryGetString("ControlSystem.controlledSystem") != None or rocketDictReader.tryGetString("ControlSystem.MomentController.Type") == "IdealMomentController") and stageToInitialize == None:
->>>>>>> 9e1d9da4
             # Only create a control system if this is NOT a dropped stage
             ControlSystemDictReader = SubDictReader("Rocket.ControlSystem", simDefinition=self.simDefinition)
             self.controlSystem = RocketControlSystem(ControlSystemDictReader, self)
