"""
`Rocket ties together the code in `MAPLEAF.GNC`, `MAPLEAF.Rocket`, `MAPLEAF.Motion`, and `MAPLEAF.ENV` to 
simulate the flight of a single rocket or dropped rocket stage (`Rocket` always only represents a single rigid body at a time).
New instances of `Rocket` are created by `MAPLEAF.SimulationRunners.Simulation` to represent dropped stages.

.. image:: https://media.defense.gov/2020/Apr/01/2002273784/780/780/0/200326-F-KD758-1012.JPG
"""

import math

import matplotlib.pyplot as plt

from MAPLEAF.ENV import Environment, EnvironmentalConditions
from MAPLEAF.GNC import RocketControlSystem
from MAPLEAF.IO import SubDictReader
from MAPLEAF.IO.HIL import HILInterface
from MAPLEAF.Motion import (AeroParameters, AngularVelocity, Inertia,
                            Quaternion, RigidBody, RigidBody_3DoF,
                            RigidBodyState, RigidBodyState_3DoF, Vector)
from MAPLEAF.Rocket import (AeroFunctions, BoatTail, BodyComponent,
                            PlanarInterface, SimEventDetector, Stage)
from MAPLEAF.Rocket.CompositeObject import CompositeObject

__all__ = [ "Rocket" ]

class Rocket(CompositeObject):
    '''
        Class used to represent a single flying rigid body composed of `MAPLEAF.Rocket.Stage` objects.
        New instances of this class are also created to model the flight of dropped stages.
    '''
    #### Initialization ####
    def __init__(self, rocketDictReader, silent=False, stageToInitialize=None, simRunner=None, environment=None):
        '''
            Initialization of Rocket(s) is most easily completed through an instance of Simulation
            To get a single Rocket object, initialize a Simulation and call `MAPLEAF.SimulationRunners.Simulation.createRocket()`.  
            This will return a Rocket initialized on the pad with all its stages, ready for flight.

            If initializing manually, can either provide fileName or simDefinition. If a simDefinition is provided, it will be used and fileName will be ignored.

            Inputs:

            * rocketDictReader:     (`MAPLEAF.IO.SubDictReader`) SubDictReader pointed at the "Rocket" dictionary of the desired simulation definition file.  
            * silent:               (bool) controls console output  
            * stageToInitialize:    (int or None) controls whether to initialize a complete Rocket or a single (usually dropped) stage. None = initialize complete rocket. n = initialize only stage n, where n >= 1.  
            * simRunner:            (`MAPLEAF.SimulationRunners.Simulation`) reference to the current simulation driver/runner
            * environment:          (`MAPLEAF.ENV.Environment`) environment model from which the rocket will retrieve atmospheric properties and wind speeds
        '''
        self.rocketDictReader = rocketDictReader
        self.simDefinition = rocketDictReader.simDefinition

        self.simRunner = simRunner
        ''' Parent instance of `MAPLEAF.SimulationRunners.Simulation` (or derivative sim runner). This is usually the object that has created the current instance of Rocket. '''
        
        self.environment = environment
        ''' Instance of `MAPLEAF.ENV.Environment` '''
        if self.environment == None:
            # If no environment is passed in, create one
            self.environment = Environment(self.simDefinition, silent=silent)

        self.name = rocketDictReader.getString("name")

        self.silent = silent
        ''' Controls output to console '''

        self.stage = stageToInitialize
        ''' If controls whether the whole rocket is initialized (if == None), or a single stage is initialized (Integer stage number) '''

        self.stages = []
        '''
            A list of `MAPLEAF.Rocket.Stage` objects that make up the rocket, ordered from top to bottom.  
            Populated by `_initializeStages`.
        '''

        self.recoverySystem = None
        '''
            Reference to the current Rocket's (which can represent a dropped stage) recovery system. Only a single recovery system is allowed per stage.  
            Set in `MAPLEAF.Rocket.RecoverySystem.__init__`
        '''

        self.rigidBody = None            
        ''' 
            (`MAPLEAF.Motion.RigidBody` or `MAPLEAF.Motion.RigidBody_3DoF`) Responsible for motion integration.  
            Set in `_initializeRigidBody()`.
        '''

        self.isUnderChute = False
        ''' (bool) Controlled by `MAPLEAF.Rocket.Recovery.RecoverySystem._deployNextStage()` '''

        self.mainChuteDeployTime = None
        ''' (float) Filled in during flight by `MAPLEAF.Rocket.Recovery.RecoverySystem._deployNextStage()`  '''
        
        self.engineShutOffTime = None
        ''' (float) Filled in by `MAPLEAF.Rocket.Propulsion.TabulatedMotor.__init__()` upon initialization '''

        self.turbulenceOffWhenUnderChute = rocketDictReader.getBool("Environment.turbulenceOffWhenUnderChute")
        ''' (bool) '''

        self.maxDiameter = self._getMaxBodyTubeDiameter()     
        ''' (float) Holds maximum constant-size body tube diameter, from bodytube components in stages '''

        self.Aref = math.pi * self.maxDiameter**2 / 4
        ''' 
            Reference area for force and moment coefficients.
            Maximum rocket cross-sectional area. Remains constant during flight to retain a 1:1 relationship b/w coefficients in different parts of flight.
            Always based on the maximum body tube diameter in the fully-assembled rocket.
        '''
        
        # TODO: Remove
        self.targetLocation = None

        self.simEventDetector = SimEventDetector(self) 
        ''' (`MAPLEAF.Rocket.SimEventDetector`) Used to trigger things like recovery systems and staging '''

        self.eventTimeStep = rocketDictReader.getFloat("SimControl.TimeStepAdaptation.eventTimingAccuracy")
        ''' If using an adaptive time stepping method, the time step will be overridden near non-time-deterministic discrete events, possibly all the way down to this minimum value '''

        self.addZeroLengthBoatTailsToAccountForBaseDrag = rocketDictReader.getBool("Aero.addZeroLengthBoatTailsToAccountForBaseDrag")
        ''' Controls whether zero-length boat tails are automatically added to the bottom of rockets without them, to make sure base drag is accounted for '''

        self.fullyTurbulentBL = rocketDictReader.getBool("Aero.fullyTurbulentBL")
        ''' Controls whether skin friction is solved assuming a fully turbulent BL or using laminar/transitional flow at lower Reynolds numbers '''

        self.surfaceRoughness = rocketDictReader.getFloat("Aero.surfaceRoughness")
        ''' Default surface roughness for all rocket components '''

        self.finenessRatio = None
        ''' Used in some aerodynamic functions. Updated after initializing subcomponents, and throughout the flight. None if no BodyComponent(s) are present in the rocket '''
        
        self.engineShutOff = False
        '''Used to shut off engines in MAPLEAF.Rocket.Propulsion.DefinedMotor class. Currently set in MAPLE_AF.GNC.Navigation'''

        self.orbitalVelocityReached = False
<<<<<<< HEAD
=======
        '''Used to in MAPLEAF.Rocket.Propulsion.DefinedMotor to continue thrusting when propellant has been depleated and the orbital velocity has not been reached'''
>>>>>>> e33f5c75

        #### Init Hardware in the loop ####
        subDicts = rocketDictReader.getImmediateSubDicts()
        if "Rocket.HIL" in subDicts:
            self.hardwareInTheLoopControl = "yes"
            quatUpdateRate = rocketDictReader.getInt("HIL.quatUpdateRate")
            posUpdateRate = rocketDictReader.getInt("HIL.posUpdateRate")
            velUpdateRate = rocketDictReader.getInt("HIL.velUpdateRate")
            teensyComPort = rocketDictReader.getString("HIL.teensyComPort")
            imuComPort = rocketDictReader.getString("HIL.imuComPort")
            teensyBaudrate = rocketDictReader.getInt("HIL.teensyBaudrate")
            imuBaudrate = rocketDictReader.getInt("HIL.imuBaudrate")
            self.hilInterface = HILInterface(quatUpdateRate,posUpdateRate,velUpdateRate, teensyComPort, imuComPort, teensyBaudrate, imuBaudrate)
        else:
            self.hardwareInTheLoopControl = "no"

        #### Init Components ####
        self._initializeRigidBody()
        self._initializeStages()
        self._initializeStagingTriggers()

        #### Init Parent classes ####
        CompositeObject.__init__(self, self.stages)
        self._updateFinenessRatio()

        # Adjust rigid body state position to correspond to the rocket's CG instead of nose cone tip position
        self._moveStatePositionToCG()

        #### Init Guidance/Navigation/Control System (if required) ####
        self.controlSystem = None
        ''' None for uncontrolled rockets. `MAPLEAF.GNC.ControlSystems.RocketControlSystem` for controlled rockets '''
        if ( rocketDictReader.tryGetString("ControlSystem.controlledSystem") != None or rocketDictReader.tryGetString("ControlSystem.MomentController.Type") == "IdealMomentController") and stageToInitialize == None:
            # Only create a control system if this is NOT a dropped stage
            ControlSystemDictReader = SubDictReader("Rocket.ControlSystem", simDefinition=self.simDefinition)
            self.controlSystem = RocketControlSystem(ControlSystemDictReader, self)

    def _getMaxBodyTubeDiameter(self):
        ''' Gets max body tube diameter directly from config file '''
        stageDicts = self._getStageSubDicts()

        maxDiameter = 0
        for stageDict in stageDicts:
            componentDicts = self.rocketDictReader.getImmediateSubDicts(stageDict)
            
            for componentDict in componentDicts:
                className = self.rocketDictReader.getString(componentDict + ".class")
                
                if className == "Bodytube":
                    diameter = self.rocketDictReader.getFloat(componentDict + ".outerDiameter")
                    maxDiameter = max(maxDiameter, diameter)
        
        return maxDiameter

    def _getStageSubDicts(self):
        # Get all immediate subdictionaries of 'Rocket'
        stageDicts = self.rocketDictReader.getImmediateSubDicts()

        # Assume all subdictionaries represent rocket stages except for these exceptions
        nonStageSubDicts = [ "Rocket.ControlSystem", "Rocket.HIL", "Rocket.Aero" ]
        # Remove them from the list if they're in it
        for dictName in nonStageSubDicts:
            if dictName in stageDicts:
                stageDicts.remove(dictName)

        return stageDicts

    def _initializeRigidBody(self):
        #### Get initial kinematic state (in launch tower frame) ####
        initPos = self.rocketDictReader.getVector("position")
        initVel = self.rocketDictReader.getVector("velocity")
        
        # Check whether precise initial orientation has been specified
        rotationAxis = self.rocketDictReader.tryGetVector("rotationAxis", defaultValue=None)
        if rotationAxis != None:
            rotationAngle = math.radians(self.rocketDictReader.getFloat("rotationAngle"))
            initOrientation = Quaternion(rotationAxis, rotationAngle)
        else:
            # Calculate initial orientation quaternion in launch tower frame
            initialDirection = self.rocketDictReader.getVector("initialDirection").normalize()
            angleFromVertical = Vector(0,0,1).angle(initialDirection)
            rotationAxis = Vector(0,0,1).crossProduct(initialDirection)
            initOrientation = Quaternion(rotationAxis, angleFromVertical)

        initAngVel = AngularVelocity(rotationVector=self.rocketDictReader.getVector("angularVelocity"))
     
        initState_launchTowerFrame = RigidBodyState(initPos, initVel, initOrientation, initAngVel)

        # Convert to the global inertial frame
        initState_globalInertialFrame = self.environment.convertInitialStateToGlobalFrame(initState_launchTowerFrame)

        # Get desired time discretization method
        timeDisc = self.rocketDictReader.getString("SimControl.timeDiscretization")

        #### Initialize the rigid body ####
        if self.simRunner != None:
            self.rigidBody = RigidBody(
                initState_globalInertialFrame, 
                self._getAppliedForce, 
                self.getInertia, 
                integrationMethod=timeDisc, 
                discardedTimeStepCallback=self.simRunner.discardForceLogsForPreviousTimeStep, 
                simDefinition=self.simDefinition
            )
        else:
            self.rigidBody = RigidBody(
                initState_globalInertialFrame, 
                self._getAppliedForce, 
                self.getInertia, 
                integrationMethod=timeDisc, 
                simDefinition=self.simDefinition
            )

    def _initializeStages(self):
        ''' Initialize each of the stages and all of their subcomponents. '''
        stageDicts = self._getStageSubDicts()

        # If we're initializing a dropped stage, figure out which one
        if self.stage != None:
            stageNumbers = []
            stageNumberSet = set()
            for stageDict in stageDicts:
                stageNumber = self.rocketDictReader.getFloat(stageDict + ".stageNumber")
                stageNumbers.append(stageNumber)
                stageNumberSet.add(stageNumber)
            
            if len(stageNumbers) != len(stageNumberSet):
                raise ValueError("For multi-stage rockets, each stage must have a unique stage number. Set the Rocket.StageName.stageNumber value for each stage. 0 for first stage, 1 for second, etc...")
            
            stageNumbers.sort()
            stageToInitialize = stageNumbers[self.stage]

        # Initialize Stage(s)
        initializingAllStages = (self.stage == None)
        for stageDictionary in stageDicts:
            stageDictReader = SubDictReader(stageDictionary, self.simDefinition)
            stageNumber = stageDictReader.getFloat("stageNumber")

            if initializingAllStages or stageNumber == stageToInitialize:
                newStage = Stage(stageDictReader, self)
                self.stages.append(newStage)

        self.stages = PlanarInterface.sortByZLocation(self.stages)
        self.stageInterfaces = PlanarInterface.createPlanarComponentInterfaces(self.stages)

        if self.maxDiameter > 0:
            # Only run this if we're running a real rocket with body tubes
            self._ensureBaseDragIsAccountedFor()

    def _initializeStagingTriggers(self):
        ''' Set up trigger conditions for staging '''
        # Self.stage is not passed in if the current instance represents a rocket ready to launch - then we have to set up staging events
        if self.stage == None:
            for stageIndex in range(len(self.stages)):
                stage = self.stages[stageIndex]

                if stage.separationConditionType != 'None':
                    self.simEventDetector.subscribeToEvent(
                        stage.separationConditionType, 
                        self._stageSeparation, 
                        stage.separationConditionValue, 
                        triggerDelay=stage.separationDelay
                    )
                
                if stageIndex != len(self.stages)-1:
                    # Set all upper stage motors to ignite a very long time in the future    
                    stage.motor.updateIgnitionTime(1000000000, fakeValue=True)

        else:
            # Otherwise this rocket object is representing a single dropped stage, and no stage separations are necessary
            # Motor is burned out
            self.stages[0].motor.updateIgnitionTime(-1000000000, fakeValue=True)
    
    def _moveStatePositionToCG(self):
        ''' Moves self.rigidBody.state.position to have it represent the rocket's initial CG position, not the initial nose cone position '''
        initInertia = self.getInertia(0, self.rigidBody.state)
        CGPosition_wrtNoseCone_localFrame = initInertia.CG
        CGPosition__wrtNoseCone_globalFrame = self.rigidBody.state.orientation.rotate(CGPosition_wrtNoseCone_localFrame)
        CGPosition_globalFrame = self.rigidBody.state.position + CGPosition__wrtNoseCone_globalFrame
        self.rigidBody.state.position = CGPosition_globalFrame

    def getLength(self):
        totalLength = 0
        for stage in self.stages:
            try:
                totalLength += stage.getLength()
            except TypeError:
                pass # Stage Length was None - no body components in stage

        return totalLength

    def plotShape(self):
        plt.figure()
        plt.gca().set_aspect('equal')

        rocketInertia = self.getInertia(0, self.rigidBody.state)
        TotalCG = rocketInertia.CG.Z
        TotalMass = rocketInertia.mass
        
        TotalCGplt = plt.plot(TotalCG, 0, color='b', marker='d', label='Total CG', linestyle='None')
        CGsubZ = []
        CGsubY = []

        plt.title('Total Rocket CG: %10.4f m \n Total Rocket Mass: %10.4f Kg' % (TotalCG,TotalMass) )

        for stage in self.stages:
            zCGs, yCGs = stage.plotShape()

            # Add subcomponents CGs to arrays
            CGsubZ += zCGs
            CGsubY += yCGs

        SubCGplt = plt.plot(CGsubZ, CGsubY, color='g', marker='.', label='Subcomponent CG', linestyle='None')
        legendHeight = self.maxDiameter
        plt.legend(loc='upper center', bbox_to_anchor = (0.5,-1.05))
        plt.show()

    #### Stage Separation ####
    def _stageSeparation(self):
        print("Stage {} Separation".format(self.simRunner.stagingIndex + 1))
        # Initialize dropped stage as a new rocket
        self.simRunner.createNewDetachedStage()

        # Drop stage from current rocket
        self._dropStage()
        
        # Ignite next motor (set ignition time to the time of stage separation)
        currentTime = self.rigidBody.time
        self.stages[0].motor.updateIgnitionTime(currentTime)


        self._ensureBaseDragIsAccountedFor()
        self._updateFinenessRatio()

    def _dropStage(self, stageIndex=-1):
        droppedStage = self.stages.pop(stageIndex)
        self.recomputeFixedMassInertia()

        if self.controlSystem != None:
            # Check whether the controlled system was part of the dropped stage
            if self.controlSystem.controlledSystem in droppedStage.components:
                # If so delete the rocket's control system and remove any control system-induced time stepping modifications
                print("Rocket's controlled system was on the dropped stage. Deactivating control system.")
                self.controlSystem.restoreOriginalTimeStepping()
                self.controlSystem = None

    def _ensureBaseDragIsAccountedFor(self):
        ''' If no BoatTail exists at the bottom of the rocket, adds a zero-length boat tail. This is necessary b/c Boat Tail aero-functions are the ones that account for base drag '''
        boatTailComponentAtBottomOfRocket = False
        bottomStage = self.stages[-1]
        for comp in reversed(bottomStage.components):
            if isinstance(comp, BodyComponent):
                if isinstance(comp, BoatTail):
                    boatTailComponentAtBottomOfRocket = True
                break
        
        if not boatTailComponentAtBottomOfRocket and self.addZeroLengthBoatTailsToAccountForBaseDrag:
            if not self.silent:
                print("Adding zero-length BoatTail to the bottom of current bottom stage ({}) to account for base drag".format(bottomStage.name))
            # Create a zero-length, zero-mass boat tail to account for base drag
            zeroInertia = Inertia(Vector(0,0,0), Vector(0,0,0), 0)
            diameter = self.maxDiameter # TODO: Get the actual bottom-body-tube diameter from a future Stage.getRadius function
            length = 0
            position = bottomStage.getBottomInterfaceLocation()
            boatTail = BoatTail(
                diameter, 
                diameter, 
                length, 
                position, 
                zeroInertia, 
                self, 
                bottomStage, 
                "Auto-AddedZeroLengthBoatTail", 
                self.surfaceRoughness
            )
            bottomStage.components.append(boatTail)     

    def _updateFinenessRatio(self):
        ''' Updates self.finenessRatio based on current BodyComponents in rocket stages '''
        length = self.getLength()
        maxDiameter = max([ stage.getMaxDiameter() for stage in self.stages ])
        if maxDiameter == 0:
            self.finenessRatio = None
        else:
            self.finenessRatio = length/maxDiameter

    #### Logging ####
    def appendToForceLogLine(self, txt: str):
        ''' Appends txt to the current line of the parent `MAPLEAF.SimulationRunners.Simulation`'s forceEvaluationLog '''
        try:
            self.simRunner.forceEvaluationLog[-1] += txt
        except AttributeError:
            pass # Force logging not set up for this sim

    #### Component-buildup method for Force ####
    def _getEnvironmentalConditions(self, time, state, logWind=True):
        env = self.environment.getAirProperties(state.position, time)

        # Neglect turbulent component of wind if required
        if self.isUnderChute and self.turbulenceOffWhenUnderChute:
            env = EnvironmentalConditions(
                env.ASLAltitude,
                env.Temp,
                env.Pressure,
                env.Density,
                env.DynamicViscosity,
                env.MeanWind,
                env.MeanWind,
                Vector(0, 0, 0),
            )

        # Log Wind
        if logWind:
            self.appendToForceLogLine(" {:>10.4f} {:>7.4}".format(env.Wind, env.Density))
        
        return env

    def _getAppliedForce(self, time, state):
        ''' Get the total force currently being experienced by the rocket, used by self.rigidBody to calculate the rocket's acceleration '''
        self.simRunner.newForcesLogLine("{:<7.3f} ".format(time) + str(state))                  # Start a new line in the force Evaluation log
        
        environment = self._getEnvironmentalConditions(time, state, logWind=True)   # Get and log current air/wind properties
        
        rocketInertia = self.getInertia(time, state)                                            # Get and log current rocket inertia
        self.appendToForceLogLine(" {:>10.4f} {:>10.8f} {:>10.8f}".format(rocketInertia.CG, rocketInertia.mass, rocketInertia.MOI))
        

        ### Component Forces ###
        if not self.isUnderChute:
            # Precompute CG, AOA, roll angle, normal force direction, localFrameAirVel, Ma, UnitRe
            Mach = AeroParameters.getMachNumber(state, environment)
            unitRe = AeroParameters.getReynoldsNumber(state, environment, 1.0)
            AOA = AeroParameters.getTotalAOA(state, environment)
            rollAngle = AeroParameters.getRollAngle(state, environment)

            # Log current rocket / flight conditions
            self.appendToForceLogLine(" {:>10.4f} {:>10.0f} {:>10.4f} {:>10.4f}".format(Mach, unitRe, math.degrees(AOA), rollAngle))

            # This function will be the inherited function CompositeObject.getAeroForce
            componentForces = self.getAeroForce(state, time, environment, rocketInertia.CG) 

        else:
            # When under chute, neglect forces from other components
            self.appendToForceLogLine(" {:>10.4f} {:>10.0f} {:>10.4f} {:>10.4f}".format(0, 0, 0, 0))
            componentForces = self.recoverySystem.getAeroForce(state, time, environment, Vector(0,0,-1))

        componentForces = componentForces.getAt(rocketInertia.CG) # Move Force-Moment system to rocket CG

        # Compute and log center of pressure z-location
        self.appendToForceLogLine(" {:>10.5f}".format(AeroFunctions._getCPZ(componentForces)))
           
        ### Gravity ###
        gravityForce = self.environment.getGravityForce(rocketInertia, state)        
        totalForce = componentForces + gravityForce

        ### Launch Rail ###
        totalForce = self.environment.applyLaunchTowerForce(state, time, totalForce)

        self.appendToForceLogLine(" {:>8.5f} {:>8.6f} {:>8.4f} {:>8.4f}".format(
            componentForces.force, componentForces.moment, gravityForce.force, totalForce.force)
        )

        return totalForce
    
    #### Driving / Controlling Simulation ####
    def _runControlSystemAndLogStartingState(self, dt):
        '''
            Attempts to run the rocket control system (only runs if it's time to run again, based on its updated rate) (updating target positions for actuators)
            Logs the state of the rocket to the main simulation log
        '''
        startState = self.rigidBody.state
        startTime = self.rigidBody.time       

        # Control loop (if applicable)
        controlLogString = "" # Empty string if not overridden by running the control loop
        if self.controlSystem != None and not self.isUnderChute:
            environment = self._getEnvironmentalConditions(startTime, startState, logWind=False)

            ### Run Control Loop ###
            newTargetActuatorDeflections = self.controlSystem.runControlLoopIfRequired(startTime, startState, environment)
            
            if newTargetActuatorDeflections != False:
                # runControlLoopIfRequired returns False if the control doesn't run
                # Add target deflections to the main log string
                deflStrings = [ " {:>7.3f}".format(defl) for defl in newTargetActuatorDeflections ]
                controlLogString = "".join(deflStrings)

        # Log NED Tait-Bryan 3-2-1 z-y-x Euler Angles if in 6DoF mode
        try: # 6DoF Mode
            globalOrientation = startState.orientation
            orientationOfNEDFrameInGlobalFrame = self.environment.earthModel.getInertialToNEDFrameRotation(*startState.position)
            orientationRelativeToNEDFrame = orientationOfNEDFrameInGlobalFrame.conjugate() * globalOrientation
            eulerAngles = orientationRelativeToNEDFrame.toEulerAngles()
            eulerAnglesString =  " {:>10.6f}".format(eulerAngles)
        except AttributeError:
            eulerAnglesString = "" # 3DoF mode

        # Log -> Main Sim Log
        mainLogString = "{:<8.4f} {:>6.5f}".format(startTime, dt) + str(startState) + eulerAnglesString + controlLogString
        print(mainLogString)

    def timeStep(self, dt: float):
        '''
            Tells the simulation to take a time step of size dt.  

            Usually called by functions like `MAPLEAF.SimulationRunners.Simulation.run()`

            Returns:
                * timeStepAdaptationFactor: (float) indicates the factor by which the adaptive time stepping method would like to change the timestep for the next timestep (1.0 for non-adaptive methods)
                * dt:                       (float) actual size of time step taken. Adaptive methods will override the dt asked for if the predicted error for a time step is over their error threshold.
        '''
        # Stop the rocket from sliding off the bottom of the launch rail
        self.rigidBody.state = self.environment.applyLaunchRailMotionConstraints(self.rigidBody.state, self.rigidBody.time)
        
        # Trigger any events that occurred during the last time step
        estimatedTimeToNextEvent, accuratePrediction = self.simEventDetector.triggerEvents()

        if "Adapt" in self.rigidBody.integrate.method and estimatedTimeToNextEvent < dt:
            # Override time step to accurately resolve discrete events
            if accuratePrediction:
                # For time-deterministic events, just set the time step to ever so slightly past the event
                newDt = estimatedTimeToNextEvent + 1e-5
                print("Rocket + SimEventDetector overriding time step from {} to {} to accurately trigger resolve time-deterministic event.".format(dt, newDt))
                dt = newDt
            else:
                # For time-nondeterministic events, slowly approach the event
                newDt = max(estimatedTimeToNextEvent/1.5, self.eventTimeStep)
                estimatedOccurenceTime = self.rigidBody.time + estimatedTimeToNextEvent
                print("Rocket + SimEventDetector overriding time step from {} to {} to accurately resolve upcoming event. Estimated occurence at: {}".format(dt, newDt, estimatedOccurenceTime))
                dt = newDt
                
        # Logs line to mainSimLog
        self._runControlSystemAndLogStartingState(dt)

        # Take timestep
        timeStepAdjustmentFactor, estimatedError, dt = self.rigidBody.timeStep(dt)

        if "Adapt" in self.rigidBody.integrate.method:
            # Add estimated error for the time step to the end of the simulation log line
            try:
                self.simRunner.mainSimulationLog[-2] += " {:<8.6f}".format(estimatedError)
            except AttributeError:
                pass # No logging set up

        # Return time step adaptation factor - will be 1 for constant time stepping
        return timeStepAdjustmentFactor, dt
    
    def _switchTo3DoF(self):
        ''' Switch to 3DoF simulation after recovery system is deployed '''
        print("Switching to 3DoF simulation")
        new3DoFState = RigidBodyState_3DoF(self.rigidBody.state.position, self.rigidBody.state.velocity)
        
        # Re-read time discretization in case an adaptive method has been selected while using a fixed-update rate control system - in that case, want to switch back to adaptive time stepping for the recovery (uncontrolled) portion of the flight
        originalTimeDiscretization = self.rocketDictReader.getString("SimControl.timeDiscretization")

        if self.simRunner != None:
            self.rigidBody = RigidBody_3DoF(
                new3DoFState, 
                self._getAppliedForce, 
                self.getMass, 
                startTime=self.rigidBody.time, 
                integrationMethod=originalTimeDiscretization, 
                discardedTimeStepCallback=self.simRunner.discardForceLogsForPreviousTimeStep, 
                simDefinition=self.simDefinition
            )
        else:
            self.rigidBody = RigidBody_3DoF(
                new3DoFState, 
                self._getAppliedForce, 
                self.getMass, 
                startTime=self.rigidBody.time, 
                integrationMethod=originalTimeDiscretization, 
                simDefinition=self.simDefinition
            )<|MERGE_RESOLUTION|>--- conflicted
+++ resolved
@@ -130,10 +130,7 @@
         '''Used to shut off engines in MAPLEAF.Rocket.Propulsion.DefinedMotor class. Currently set in MAPLE_AF.GNC.Navigation'''
 
         self.orbitalVelocityReached = False
-<<<<<<< HEAD
-=======
         '''Used to in MAPLEAF.Rocket.Propulsion.DefinedMotor to continue thrusting when propellant has been depleated and the orbital velocity has not been reached'''
->>>>>>> e33f5c75
 
         #### Init Hardware in the loop ####
         subDicts = rocketDictReader.getImmediateSubDicts()
