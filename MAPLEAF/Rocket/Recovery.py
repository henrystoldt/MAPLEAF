from MAPLEAF.Motion import AeroParameters, ForceMomentSystem, Vector
from MAPLEAF.Rocket import EventTypes, FixedMass

__pdoc__ = {
    'RecoverySystem._deployNextStage': True
}

__all__ = [ "RecoverySystem" ]

class RecoverySystem(FixedMass):
    ''' Represents a recovery system with an arbitrary number of stages '''

    #### Init Functions ####
    def __init__(self, componentDictReader, rocket, stage):
        FixedMass.__init__(self, componentDictReader, rocket, stage)
        
        self.numStages = componentDictReader.getInt("numStages")

        # Set rocket properties
        rocket.recoverySystem = self

        self._initRecoveryStages()

    def _initRecoveryStages(self):
        self.stageTriggers = [ None, ]
        self.stageTriggerValues = [ None, ]
        self.chuteAreas = [ 0, ]
        self.chuteCds = [ 0, ]
        self.delayTimes = [ 0, ]

        for i in range(1,self.numStages+1):
            self.stageTriggers.append(self.componentDictReader.getString("stage{}Trigger".format(i)))
            try:
                self.stageTriggerValues.append(self.componentDictReader.getFloat("stage{}TriggerValue".format(i)))
            except KeyError:
                self.stageTriggerValues.append(None)
                
            self.chuteAreas.append(self.componentDictReader.getFloat("stage{}ChuteArea".format(i)))
            self.chuteCds.append(self.componentDictReader.getFloat("stage{}Cd".format(i)))
            self.delayTimes.append(self.componentDictReader.getFloat("stage{}DelayTime".format(i)))

        self.currentStage = -1
        self.nextStageDeployTime = None

        # Initialize by deploying stage 0 (no chutes)
        # Sets up trigger function for the real first chute
        self._deployNextStage()

    #### Operational Functions ####
<<<<<<< HEAD
    @logForceResult
    def getAppliedForce(self, rocketState, time, environment, CG):
=======
    def getAeroForce(self, rocketState, time, environment, CG):
>>>>>>> 2138eec3
        '''
            Calculates force/moment applied by the recovery system using a simple drag coefficient + area model
        '''
        #### Calculate Aero Force ####
        if self.currentStage == 0:
            # No recovery system deployed yet
            return ForceMomentSystem(Vector(0,0,0))
        else:
            # 3DoF force-only aero
            airVel = AeroParameters.getAirVelRelativeToVehicle(rocketState, environment)
            dragForceMagnitude = self.chuteCds[self.currentStage] * self.chuteAreas[self.currentStage] * AeroParameters.getDynamicPressure(rocketState, environment)
            totalForce = airVel.normalize() * dragForceMagnitude
            return ForceMomentSystem(totalForce)

    def getLogHeader(self):
        return " {}FX(N) {}FY(N) {}FZ(N) {}MX(Nm) {}MY(Nm) {}MZ(Nm)".format(*["Recovery"]*6)

    def _deployNextStage(self):
        ''' 
            Deploys the next stage of the recovery system  
            If appropriate, will set the simulation mode to 3DoF.
            If appropriate, will set up the trigger to deploy the next stage of the recovery system, by calling this function again.
            If this is the final recovery system stage, records the main chute deployment time.
        '''
        self.currentStage += 1
        if self.currentStage > 0:
            print("Deployed Recovery Stage {}".format(self.currentStage))
            
        if self.currentStage == 1:
            self.rocket.isUnderChute = True
            self.rocket._switchTo3DoF()

        if self.currentStage == self.numStages:
            self.rocket.mainChuteDeployTime = self.rocket.rigidBody.time

        if self.currentStage < self.numStages:
            nextTrigger = self.stageTriggers[self.currentStage + 1]
            nextTriggerValue = self.stageTriggerValues[self.currentStage + 1]
            nextTriggerDelay = self.delayTimes[self.currentStage + 1]

            # Translate trigger conditions into language simEventDetector can understand
            if nextTrigger == "Apogee":
                nextTrigger = EventTypes.Apogee
            if nextTrigger == "Altitude":
                nextTrigger = EventTypes.DescendingThroughAltitude
            if nextTrigger == "Time":
                nextTrigger = EventTypes.TimeReached

            # Set the trigger
            self.rocket.simEventDetector.subscribeToEvent(nextTrigger, self._deployNextStage, eventTriggerValue=nextTriggerValue, triggerDelay=nextTriggerDelay)<|MERGE_RESOLUTION|>--- conflicted
+++ resolved
@@ -47,12 +47,7 @@
         self._deployNextStage()
 
     #### Operational Functions ####
-<<<<<<< HEAD
-    @logForceResult
     def getAppliedForce(self, rocketState, time, environment, CG):
-=======
-    def getAeroForce(self, rocketState, time, environment, CG):
->>>>>>> 2138eec3
         '''
             Calculates force/moment applied by the recovery system using a simple drag coefficient + area model
         '''
