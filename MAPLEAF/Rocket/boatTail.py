import math

from . import AeroFunctions
from MAPLEAF.Motion import AeroParameters, ForceMomentSystem, Vector
from MAPLEAF.Rocket import BodyComponent, FixedMass
from MAPLEAF.Rocket.noseCone import (computeSubsonicPolyCoeffs,
                                     computeTransonicPolyCoeffs,
                                     getSupersonicPressureDragCoeff_Hoerner)

__all__ = [ "Transition", "BoatTail" ]

class Transition(FixedMass, BodyComponent):
    ''' Models a conical diameter transition (growing or shrinking) '''

    def __init__(self, *args):
        '''
            Two possible sets of inputs:  
            1. Initialization as a regular, dictionary-defined rocket component:  
                * args = (componentDictReader, rocket, stage)  
                * Expected classes: (`MAPLEAF.IO.SubDictReader`, `MAPLEAF.Rocket.Rocket`, `MAPLEAF.Rocket.Stage`)  
            2. Manual initialization:  
                * args = (startDiameter, endDiameter, length, position, inertia, rocket, stage, name, surfaceRoughness)  
                * Expected classes: (float, float, float, `MAPLEAF.Motion.Vector`, `MAPLEAF.Motion.Inertia`, `MAPLEAF.Rocket.Rocket`, `MAPLEAF.Rocket.Stage`, str, float)  
        '''
        if len(args) == 3:
            # Classic initialization from componentDictReader
            componentDictReader, rocket, stage = args
            FixedMass.__init__(self, componentDictReader, rocket, stage)

            self.length = componentDictReader.getFloat("length")
            self.startDiameter = componentDictReader.getFloat("startDiameter")
            self.endDiameter = componentDictReader.getFloat("endDiameter")
            self.surfaceRoughness = componentDictReader.tryGetFloat("surfaceRoughness", defaultValue=self.rocket.surfaceRoughness)
        else:
            # Initialization from parameters passed in
            self.startDiameter, self.endDiameter, self.length, self.position, self.inertia, self.rocket, self.stage, self.name, self.surfaceRoughness = args

        self._precomputeGeometry()

    def _precomputeGeometry(self):
        # Calculate basic areas
        self.topArea = self.startDiameter**2 * math.pi/4
        self.bottomArea = self.endDiameter**2 * math.pi/4
        self.frontalArea = abs(self.topArea - self.bottomArea)

        # Calculate surface area, volume, CP
        if self.length == 0:
            self.wettedArea = 0.0
            self.volume = 0.0
            self.CPLocation = self.position
        else:
            maxDiameter = max(self.startDiameter, self.endDiameter)
            minDiameter = min(self.startDiameter, self.endDiameter)

            hypotenuseSlope = ((maxDiameter - minDiameter) / self.length)
            # Boat tail is a truncated cone
            # Compute surface area of non-truncated cone starting at top of boattail
            baseConeHeight = maxDiameter / hypotenuseSlope
            baseHypotenuse = math.sqrt((maxDiameter/2)**2 + baseConeHeight**2)
            fullConeSurfaceArea = math.pi * (maxDiameter/2) * baseHypotenuse
            # Compute surface area of non-truncated cone starting at bottom of boattail
            tipConeHeight = minDiameter / hypotenuseSlope
            tipHypotenuse = math.sqrt((minDiameter/2)**2 + tipConeHeight**2)
            tipConeSurfaceArea = math.pi * (minDiameter/2) * tipHypotenuse
            # Surface area is the difference b/w the two
            self.wettedArea = fullConeSurfaceArea - tipConeSurfaceArea

            # Volume calculation uses same method as surface area calculation above
            fullConeVolume = self.topArea * baseConeHeight / 3
            tipConeVolume = self.bottomArea * tipConeHeight / 3
            self.volume = fullConeVolume - tipConeVolume

            # Calculate CP
            self.CPLocation = AeroFunctions.Barrowman_GetCPLocation(self.length, self.topArea, self.bottomArea, self.volume, self.position)

        # Calc aspect ratio
        if self.startDiameter == self.endDiameter:
            aspectRatio = 100 # Avoid division by zero
        else:
            aspectRatio = self.length / abs(self.startDiameter - self.endDiameter)

        # Precompute drag properties
        if self.endDiameter <= self.startDiameter:
            # Calculate Cd multiplier based on aspect ratio - Niskanen Eqn 3.88
            if aspectRatio < 1:
                self.CdAdjustmentFactor = 1
            elif aspectRatio < 3:
                self.CdAdjustmentFactor = (3 - aspectRatio) / 2
            else:
                self.CdAdjustmentFactor = 0
        else:
            if self.length == 0:
                coneHalfAngle = math.pi/2
            else:
                coneHalfAngle = math.atan(abs(self.startDiameter - self.endDiameter)/2 / self.length)

            self.coneHalfAngle = coneHalfAngle
            self.SubsonicCdPolyCoeffs = computeSubsonicPolyCoeffs(coneHalfAngle)
            self.TransonicCdPolyCoeffs = computeTransonicPolyCoeffs(coneHalfAngle)

    def plotShape(self):
        import matplotlib.pyplot as plt
        Xvals = []
        Yvals = []

        forePos = self.position.Z
        aftPos = forePos - self.length
        foreRadius = self.startDiameter/2
        aftRadius = self.endDiameter/2

        Xvals.append(forePos)
        Yvals.append(foreRadius) # top right

        Xvals.append(aftPos)
        Yvals.append(aftRadius) # top left

        Xvals.append(aftPos)
        Yvals.append(-aftRadius) # bottom left

        Xvals.append(forePos)
        Yvals.append(-foreRadius) # bottom right

        Xvals.append(forePos)
        Yvals.append(foreRadius) # close in the shape
        plt.plot(Xvals, Yvals, color = 'k')

<<<<<<< HEAD
    @logForceResult
    def getAppliedForce(self, rocketState, time, environment, CG) -> ForceMomentSystem:
=======
    def getAeroForce(self, rocketState, time, environment, CG) -> ForceMomentSystem:
>>>>>>> 2138eec3
        Mach = AeroParameters.getMachNumber(rocketState, environment)
        Aref = self.rocket.Aref
        
        #### Normal Force ####
        AOA = AeroParameters.getTotalAOA(rocketState, environment)
        CN = AeroFunctions.Barrowman_GetCN(AOA, Aref, self.topArea, self.bottomArea)

        #### Pressure Drag ####
        if self.startDiameter > self.endDiameter:
            # Pressure base drag
            Cd_base = AeroFunctions.getBaseDragCoefficient(Mach)
            Cd_pressure = Cd_base * self.CdAdjustmentFactor

        else:
            # Pressure drag calculated like a nose cone
            if Mach < 1:
                # Niskanen pg. 48 eq. 3.87 - Power law interpolation
                Cd_pressure = self.SubsonicCdPolyCoeffs[0] * Mach**self.SubsonicCdPolyCoeffs[1]

            elif Mach > 1 and Mach < 1.3:
                # Interpolate in transonic region - derived from Niskanen Appendix B, Eqns B.3 - B.6
                Cd_pressure = self.TransonicCdPolyCoeffs[0] + self.TransonicCdPolyCoeffs[1]*Mach +  \
                    self.TransonicCdPolyCoeffs[2]*Mach**2 + self.TransonicCdPolyCoeffs[3]*Mach**3
                
            else:
                Cd_pressure = getSupersonicPressureDragCoeff_Hoerner(self.coneHalfAngle, Mach)
        
        # Make reference are the rocket's, not this objects
        Cd_pressure *= self.frontalArea / Aref 

        #### Skin Friction Drag ####
        if self.wettedArea == 0:
            skinFrictionDragCoefficient = 0
            rollDampingMoment = Vector(0,0,0)
        else:
            skinFrictionDragCoefficient, rollDampingMoment = AeroFunctions.getCylindricalSkinFrictionDragCoefficientAndRollDampingMoment(rocketState, environment, \
                 self.length, Mach, self.surfaceRoughness, self.wettedArea, Aref, self.rocket.finenessRatio, self.rocket.fullyTurbulentBL)

        #### Total Drag ####
        Cd = Cd_pressure + skinFrictionDragCoefficient

        #### Assemble & return final force object ####
        return AeroFunctions.forceFromCdCN(rocketState, environment, Cd, CN, self.CPLocation, Aref, moment=rollDampingMoment)

    def getMaxDiameter(self):
        return max(self.startDiameter, self.endDiameter)

    def getRadius(self, distanceFromTip):
        return (distanceFromTip/self.length * (self.endDiameter - self.startDiameter) + self.startDiameter) / 2

class BoatTail(Transition):
    '''        
        Defines a conical boattail (aerodynamic properties quite similar to curved boattails, especially in supersonic flight)
        Always assumes it's at the bottom of a rocket.
        Modelled like a Transition object, but accounts for base drag.
    '''
    canConnectToComponentBelow = False 
    ''' Overrides attribute inherited from BodyComponent (through Transition), to indicate that this component must exist at the very bottom of a rocket '''

<<<<<<< HEAD
    @logForceResult
    def getAppliedForce(self, rocketState, time, environment, CG) -> ForceMomentSystem:
=======
    def getAeroForce(self, rocketState, time, environment, CG) -> ForceMomentSystem:
>>>>>>> 2138eec3
        Mach = AeroParameters.getMachNumber(rocketState, environment)
        Aref = self.rocket.Aref
        
        #### Normal Force ####
        AOA = AeroParameters.getTotalAOA(rocketState, environment)
        CN = AeroFunctions.Barrowman_GetCN(AOA, Aref, self.topArea, self.bottomArea)

        #### Pressure Drag ####
        Cd_base = AeroFunctions.getBaseDragCoefficient(Mach)
        Cd_pressure = Cd_base * self.CdAdjustmentFactor
        Cd_pressure *= self.frontalArea / self.rocket.Aref

        noEngine = (self.stage.engineShutOffTime == None)
        if noEngine or time > self.stage.engineShutOffTime:
            # Add base drag if engine is off
            Cd_pressure += Cd_base * self.bottomArea / Aref

        #### Skin Friction Drag ####
        if self.wettedArea == 0:
            skinFrictionDragCoefficient = 0
            rollDampingMoment = Vector(0,0,0)
        else:
            skinFrictionDragCoefficient, rollDampingMoment = AeroFunctions.getCylindricalSkinFrictionDragCoefficientAndRollDampingMoment(rocketState, environment, \
                 self.length, Mach, self.surfaceRoughness, self.wettedArea, Aref, self.rocket.finenessRatio, self.rocket.fullyTurbulentBL)

        #### Total Drag ####
        Cd = Cd_pressure + skinFrictionDragCoefficient

        #### Assemble & return final force object ####
        return AeroFunctions.forceFromCdCN(rocketState, environment, Cd, CN, self.CPLocation, Aref, moment=rollDampingMoment)<|MERGE_RESOLUTION|>--- conflicted
+++ resolved
@@ -124,12 +124,7 @@
         Yvals.append(foreRadius) # close in the shape
         plt.plot(Xvals, Yvals, color = 'k')
 
-<<<<<<< HEAD
-    @logForceResult
     def getAppliedForce(self, rocketState, time, environment, CG) -> ForceMomentSystem:
-=======
-    def getAeroForce(self, rocketState, time, environment, CG) -> ForceMomentSystem:
->>>>>>> 2138eec3
         Mach = AeroParameters.getMachNumber(rocketState, environment)
         Aref = self.rocket.Aref
         
@@ -189,12 +184,7 @@
     canConnectToComponentBelow = False 
     ''' Overrides attribute inherited from BodyComponent (through Transition), to indicate that this component must exist at the very bottom of a rocket '''
 
-<<<<<<< HEAD
-    @logForceResult
     def getAppliedForce(self, rocketState, time, environment, CG) -> ForceMomentSystem:
-=======
-    def getAeroForce(self, rocketState, time, environment, CG) -> ForceMomentSystem:
->>>>>>> 2138eec3
         Mach = AeroParameters.getMachNumber(rocketState, environment)
         Aref = self.rocket.Aref
         
