--- conflicted
+++ resolved
@@ -1,22 +1,17 @@
 import importlib
 import re
+import sys
 from abc import ABC, abstractmethod
 from copy import deepcopy
 from statistics import mean
-import sys
 
 import matplotlib.pyplot as plt
-<<<<<<< HEAD
-from MAPLEAF.IO import SimDefinition, SubDictReader
+import numpy as np
+from MAPLEAF.IO import Logging, SimDefinition, SubDictReader, subDictReader
 from MAPLEAF.IO.simDefinition import getAbsoluteFilePath
-from MAPLEAF.SimulationRunners import (RemoteSimulation, Simulation,
-                                       loadSimDefinition)
+from MAPLEAF.SimulationRunners import Simulation, loadSimDefinition
 from MAPLEAF.SimulationRunners.Batch import (BatchRun,
                                              _implementParameterOverrides)
-=======
-import numpy as np
-from MAPLEAF.IO import Logging, SimDefinition, SubDictReader, subDictReader
->>>>>>> dc2ebb99
 from MAPLEAF.Utilities import evalExpression
 from scipy.optimize import minimize
 
@@ -35,17 +30,6 @@
     stageFlights, logFilePaths = runSimulation(simDefinition=simDefinition, silent=True)
     Logging.removeLogger()
 
-<<<<<<< HEAD
-__all__ = [ "OptimizingSimRunner", "ParallelOptimizingSimRunner", "BatchOptimizingSimRunner", "ParallelBatchOptimizingSimRunner", "isBatchOptimization" ]
-
-# Check if ray is available for parallel runs
-try:
-    import ray
-    rayAvailable = True
-except ImportError:
-    rayAvailable = False
-
-
 def isBatchOptimization(simDefinition) -> bool:
     ''' Checks whether a simulation is a batch optimization '''
     if "Optimization.batchDefinition" in simDefinition:
@@ -63,7 +47,6 @@
         customModule = importlib.import_module(modulePath)
         customCostFunction = getattr(customModule, funcName)
 
-=======
     # Evaluate the cost function
     if ":" in costFunctionDefinition:
         # Cost function is expected to be a custom function defined in an importable module
@@ -72,7 +55,6 @@
         customModule = importlib.import_module(modulePath)
         customCostFunction = getattr(customModule, funcName)
 
->>>>>>> dc2ebb99
         # Call the user's custom function, passing in the paths to all log files from the present run
         # User's function is expected to return a scalar value           
         return float( customCostFunction(logFilePaths) )
@@ -86,7 +68,6 @@
             "maxSpeed":     topStageFlight.getMaxSpeed(),
             "maxHorizontalVel": topStageFlight.getMaxHorizontalVel(),
         }
-<<<<<<< HEAD
         return evalExpression(costFunctionDefinition, varVals)
 
 def computeCostFunctionValue_SingleSimulation(simDefinition, costFunctionDefinition):
@@ -114,43 +95,21 @@
 
 
 #### CLASSES THAT RUN OPTIMIZATIONS ####
-class OptimizingSimRunner():
-=======
-
-        return evalExpression(costFunctionDefinition, varVals)
-
-
 class OptimizingSimRunner(ABC):
->>>>>>> dc2ebb99
     '''
         Abstract base class for optimizers in mapleaf
         Reads the top-level 'Optimization' dictionary in .mapleaf files
         Child classes implement actual optimization algorithms (ex. particle swarm, scipy optimizers)
     '''
     #### Initialization ####
-<<<<<<< HEAD
-    def __init__(self, simDefinitionFilePath=None, simDefinition=None, silent=False):
-=======
     def __init__(self, optimizationReader, silent=False, parallel=False):
->>>>>>> dc2ebb99
         ''' 
             Pass in nProcesses > 1 to run Optimization in parallel using [ray](https://github.com/ray-project/ray).
             At the time of this writing, Ray is not yet fully supported on Windows, so this option is intended primarily for Linux and Mac computers.
         '''
         self.silent = silent
-<<<<<<< HEAD
-        self.simDefinition = loadSimDefinition(simDefinitionFilePath, simDefinition, silent)
-
-        if not silent:
-            print("Particle Swarm Optimization")
-
-        # Ensure no output is produced during each simulation (cost function evaluation)
-        self.simDefinition.setValue("SimControl.plot", "None")
-        self.simDefinition.setValue("SimControl.RocketPlot", "Off")
-=======
         self.parallel = parallel
         self.optimizationReader = optimizationReader
->>>>>>> dc2ebb99
 
         # Parse the simulation definition's Optimization dictionary, but don't run it yet
         self.costFunctionDefinition = optimizationReader.getString("costFunction")
@@ -238,16 +197,10 @@
         bestPosition = self.optimizationReader.tryGetString('IndependentVariables.InitialParticlePositions.bestPosition', defaultValue=None)
         bestCost = self.optimizationReader.tryGetFloat('IndependentVariables.InitialParticlePositions.bestCost', defaultValue=None)
 
-<<<<<<< HEAD
-        from pyswarms.single import \
-            GlobalBestPSO  # Import here because for most sims it's not required
-        optimizer = GlobalBestPSO(nParticles, nVars, pySwarmOptions, bounds=varBounds)
-=======
         if bestPosition != None and bestCost != None:
             bestPosition = [ float(x) for x in bestPosition.split(' ')]
             bestPosition = np.array(bestPosition, np.float64)
             bestCost = np.float64(bestCost)
->>>>>>> dc2ebb99
 
             if not self.silent:
                 print("Loaded previous best position: {}".format(bestPosition))
@@ -259,31 +212,6 @@
         else:
             raise ValueError('Please specify bestPosition and bestCost or neither, current values: {} and {}, respectively'.format(bestPosition, bestCost))
 
-<<<<<<< HEAD
-    #### Running the optimization ####    
-    def _evaluateTrialSolution(self, simDefinition, trialSolution):
-        # Create new sim definition
-        simDef = deepcopy(simDefinition)
-        
-        # Update variable values
-        varDict = self._updateIndependentVariableValues(simDef, trialSolution)
-        self._updateDependentVariableValues(simDef, varDict)
-
-        return computeCostFunctionValue_SingleSimulation(simDef, self.costFunctionDefinition)
-
-    def _evaluateTrialSolutions(self, trialSolutions):
-        ''' 
-            trialSolutions: (list[list[float]]) Array of particle positions. Each position represents a trial solution in n-dimensional space. Where n = number of independent variables.
-            Returns a list of n cost function values, one for each trial solution.
-        '''
-        costs = []
-        for trialSolution in trialSolutions:
-            costs.append(self._evaluateTrialSolution(self.simDefinition, trialSolution))
-
-        return costs
-
-    def _updateIndependentVariableValues(self, simDefinition, trialSolution):
-=======
     #### Running the optimization ####
     def _createNestedOptimization(self, simDef):
         innerOptimizationReader = SubDictReader(self.optimizationReader.simDefDictPathToReadFrom + '.InnerOptimization', simDef)
@@ -338,7 +266,6 @@
         return costFunctionValues
     
     def _updateIndependentVariableValues(self, simDefinition, indVarValues):
->>>>>>> dc2ebb99
         ''' 
             Updates simDefinition with the independent variable values
             Returns a dictionary map of independent variable names mapped to their values, suitable for passing to eval
@@ -543,72 +470,6 @@
 
     #### Main Function ####
     def runOptimization(self):
-<<<<<<< HEAD
-        ''' Run the Optimization and show convergence history '''                
-        self.optimizer.optimize(self._evaluateTrialSolutions, iters=self.nIterations)
-        
-        if self.showConvergence:
-            print("Showing optimization convergence plot")
-
-            # Show optimization history
-            from pyswarms.utils.plotters import plot_cost_history
-            plot_cost_history(self.optimizer.cost_history)
-            plt.show()
-
-class ParallelOptimizingSimRunner(OptimizingSimRunner):
-    def __init__(self, simDefinitionFilePath=None, simDefinition=None, silent=False, nCores=1):
-        super().__init__(simDefinitionFilePath, simDefinition, silent)
-        self.nCores = nCores
-
-    def _evaluateTrialSolution(self, trialSolution):
-        # Create new sim definition
-        simDef = deepcopy(self.simDefinition)
-        
-        # Update variable values
-        varDict = self._updateIndependentVariableValues(simDef, trialSolution)
-        self._updateDependentVariableValues(simDef, varDict)
-
-        # Run the simulation, return the future
-        return computeCostFunctionValue_SingleSimulation_Remote.remote(simDef, self.costFunctionDefinition)
-
-    def _evaluateTrialSolutions(self, trialSolutions):
-        ''' Given a values the independent variable, returns the cost function value '''
-        results = []
-        resultFutures = []
-        
-        nSims = len(trialSolutions)
-        for i in range(nSims):
-            # Don't start more sims than we have cores
-            if i >= self.nCores:
-                # Post-process sims in order to ensure order of results matches order of inputs
-                index = i-self.nCores
-                results.append(ray.get(resultFutures[index]))
-
-            # Start a new simulation, save the future
-            resultFutures.append(self._evaluateTrialSolution(trialSolutions[i]))
-
-        # Post process remaining sims
-        nRemaining = min(nSims, self.nCores)
-        if nRemaining > 0:
-            for i in range(nRemaining):
-                index = i - nRemaining
-                results.append(ray.get(resultFutures[index]))
-
-        return results
-
-    def runOptimization(self):
-        if self.nCores > 1 and rayAvailable:
-            ray.init()
-            self.optimizer.optimize(self._evaluateTrialSolutions, iters=self.nIterations)
-            ray.shutdown()
-        
-        else:
-            if self.nCores > 1 and not rayAvailable:
-                print("ERROR: ray not found. Reverting to single-threaded mode.")
-                
-            self.optimizer.optimize(super()._evaluateTrialSolutions, iters=self.nIterations)
-        
-=======
         ''' Run the Optimization and show convergence history '''
         if self.parallel:
             import ray
@@ -621,7 +482,6 @@
 
         self._createContinuationFile(self.optimizer.swarm.position, pos, cost)
 
->>>>>>> dc2ebb99
         if self.showConvergence:
             print("Showing optimization convergence plot")
 
@@ -630,7 +490,6 @@
             plot_cost_history(self.optimizer.cost_history)
             plt.show()
 
-<<<<<<< HEAD
 class BatchOptimizingSimRunner(OptimizingSimRunner):
 
     def __init__(self, simDefinitionFilePath=None, simDefinition=None, silent=False):
@@ -661,7 +520,7 @@
             simDefPath = batchDefinition.getValue("{}.simDefinitionFile".format(case))
             simDefPath = getAbsoluteFilePath(simDefPath)
 
-            # Load it, implement overrides
+            # Load it, implement overrides defined in the batch file
             caseDefinition = SimDefinition(simDefPath, silent=True)
             _implementParameterOverrides(case, batchDefinition, caseDefinition)
 
@@ -729,7 +588,6 @@
                 results.append(ray.get(resultFutures[index]))
 
         return results
-=======
         return cost, pos
 
 class ScipyMinimizeRunner(OptimizingSimRunner):
@@ -834,5 +692,4 @@
         if not self.silent:
             print("\nBest position: {}\nBest cost: {}\n".format(result.x, result.fun))
 
-        return result.fun, result.x
->>>>>>> dc2ebb99
+        return result.fun, result.x