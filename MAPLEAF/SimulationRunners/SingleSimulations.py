import math
import os
import sys
from copy import deepcopy
from distutils.util import strtobool

from MAPLEAF.ENV import Environment
from MAPLEAF.IO import (Log, Logging, Plotting, RocketFlight, SimDefinition,
                        SubDictReader)
from MAPLEAF.Motion import Vector
from MAPLEAF.Rocket import Rocket
from tqdm import tqdm

__all__ = [ "Simulation", "runSimulation", "WindTunnelSimulation", "loadSimDefinition" ]

def loadSimDefinition(simDefinitionFilePath=None, simDefinition=None, silent=False):
    ''' Loads a simulation definition file into a `MAPLEAF.IO.SimDefinition` object - accepts either a file path or a `MAPLEAF.IO.SimDefinition` object as input '''
    if simDefinition == None and simDefinitionFilePath != None:
        return SimDefinition(simDefinitionFilePath, silent=silent) # Parse simulation definition file

    elif simDefinition != None:
        return simDefinition # Use the SimDefinition that was passed in

    else:
        raise ValueError(""" Insufficient information to initialize a Simulation.
            Please provide either simDefinitionFilePath (string) or fW (SimDefinition), which has been created from the desired Sim Definition file.
            If both are provided, the SimDefinition is used.""")

class Simulation():

    def __init__(self, simDefinitionFilePath=None, simDefinition=None, silent=False):
        '''
            Inputs:
                
                * simDefinitionFilePath:  (string) path to simulation definition file  
                * fW:                     (`MAPLEAF.IO.SimDefinition`) object that's already loaded and parsed the desired sim definition file  
                * silent:                 (bool) toggles optional outputs to the console  
        '''
        self.simDefinition = loadSimDefinition(simDefinitionFilePath, simDefinition, silent)
        ''' Instance of `MAPLEAF.IO.SimDefinition`. Defines the current simulation '''

        self.environment = Environment(self.simDefinition, silent=silent)
        ''' Instance of `MAPLEAF.ENV.Environment`. Will be shared by all Rockets created by this sim runner '''

        self.stagingIndex = None # Set in self.createRocket
        ''' (int) Set in `Simulation.createRocket`. Tracks how many stages have been dropped '''

        self.silent = silent
        ''' (bool) '''

        self.loggingLevel = int(self.simDefinition.getValue("SimControl.loggingLevel"))
        self.computeStageDropPaths = strtobool(self.simDefinition.getValue("SimControl.StageDropPaths.compute"))

    def run(self, rocket=None):
        ''' 
            Runs simulation defined by self.simDefinition (which has parsed a simulation definition file)

            Returns:
                * stageFlightsPaths: (list[`MAPLEAF.IO.RocketFlight.RocketFlight`]) Each RocketFlight object represents the flight path of a single stage
                * logFilePaths: (list[string]) list of paths to all log files created by this simulation
        '''
        simDefinition = self.simDefinition

        # Initialize the rocket + environment models and simulation logging
        if rocket == None:
            rocket = self.createRocket() # Initialize rocket on launch pad, with all stages attached
        self.rocketStages = [ rocket ] # In this array, 'stage' means independent rigid bodies. Stages are initialized as new rocket objects and added once they are dropped from the main rocket

        # Create progress bar if appropriate
        if simDefinition.getValue("SimControl.EndCondition") == "Time":
            endTime = float(simDefinition.getValue("SimControl.EndConditionValue"))
            progressBar = tqdm(total=endTime+0.01)
            
            try:
                self.logger.continueWritingToTerminal = False
            except AttributeError:
                pass # Logging not set up for this sim
        else:
            progressBar = None

        #### Main Loop Setup #### 
        self.dts = [ float(simDefinition.getValue("SimControl.timeStep")) ]    # (Initial) time step size
        self.endDetectors = [ self._getEndDetectorFunction(rocket, simDefinition) ] # List contains a boolean function that controls sim termination for each stage
        self.stageFlightPaths = [ self._setUpCachingForFlightAnimation(rocket) ] # List will contain resulting flight paths for each stage

        if(rocket.hardwareInTheLoopControl == "yes"):
            print("Setting up hardware in the loop interface")
            rocket.hilInterface.setupHIL(self.rocketStages[0].rigidBody.state)

        #### Main Loop ####
        stageIndex = 0
        while stageIndex < len(self.rocketStages):

            if stageIndex > 0:
                print("Computing stage {} drop path".format(stageIndex))

            rocket = self.rocketStages[stageIndex]
            endDetector = self.endDetectors[stageIndex]
            flight = self.stageFlightPaths[stageIndex]

            endSimulation, FinalTimeStepDt = endDetector(self.dts[stageIndex])
                
            while not endSimulation:
                ### Take a time step ###
                try:
                    if FinalTimeStepDt != None:
                        print("Simulation Runner overriding time step from {} to {} to accurately meet end condition".format(self.dts[stageIndex], FinalTimeStepDt))
                        self.dts[stageIndex] = FinalTimeStepDt

                    integrationResult = rocket.timeStep(self.dts[stageIndex])

                    if stageIndex == 0: # Currently, progress bar only works for bottom stage
                        try:
                            progressBar.update(integrationResult.dt)
                        except AttributeError:
                            pass
                except:
                    try:
                        progressBar.close()
                
                        if not self.silent:
                            sys.stdout.continueWritingToTerminal = True # sys.stdout is an instance of MAPLEAF.IO.Logging.Logger
                    except AttributeError:
                        pass

                    # Save simulation results and print out stack trace                    
                    self._handleSimulationCrash()

                # Adjust time step size for next iteration
                self.dts[stageIndex] = integrationResult.dt * integrationResult.timeStepAdaptationFactor

                # HIL
                if(rocket.hardwareInTheLoopControl == "yes"):
                    rocket.hilInterface.performHIL(rocket.rigidBody.state,rocket.rigidBody.time)

                # Cache states for flight animation
                self.cacheState(rocket, flight)

                # Check whether we should end the simulation, or take a modified-size final time step    
                endSimulation, FinalTimeStepDt = endDetector(self.dts[stageIndex])
            
            # Log last state (would be the starting state of the next time step)
            rocket._runControlSystemAndLogStartingState(self.dts[stageIndex])

            # Move on to next (dropped) stage
            stageIndex += 1

            try:
                progressBar.close()
                
                if not self.silent:
                    sys.stdout.continueWritingToTerminal = True # Actually editing a MAPLEAF.IO.Logging.Logger object here
            except AttributeError:
                pass

        print("Simulation Complete")

        logFilePaths = self._postProcess(simDefinition)

        return self.stageFlightPaths, logFilePaths

    #### Pre-sim ####
    def createRocket(self, stage=None):
        ''' 
            Initializes a rocket, complete with an Environment object and logs, both owned by the instance of this class
            Returns an instance of Rocket with it's Environment/Logs initialized. Can be called by external classes to obtain a prepped rocket (used a lot this way in test cases).
        '''
        # Initialize Rocket
        rocketDictReader = SubDictReader("Rocket", self.simDefinition)  
        rocket = Rocket(rocketDictReader, silent=self.silent, stageToInitialize=stage, simRunner=self, environment=self.environment)       # Initialize Rocket

        if self.simDefinition.getValue('SimControl.RocketPlot') in [ 'On', 'on' ]:
            rocket.plotShape()  # Reference to this simRunner used to add to logs

        if stage == None:
            self._setUpConsoleLogging()
            self.stagingIndex = 0 # Initially zero, after dropping first stage: 1, after dropping second stage: 2, etc...
            
        return rocket

    def _setUpConsoleLogging(self):
        if self.loggingLevel > 0:
            # Set up logging so that the output of any print calls after this point is captured in mainSimulationLog
            self.consoleOutputLog = []
            if self.silent:
                self.logger = Logging.Logger(self.consoleOutputLog, continueWritingToTerminal=False)
            else:
                self.logger = Logging.Logger(self.consoleOutputLog)
            sys.stdout = self.logger
            
            # Output system info to console and to log
            Logging.getSystemInfo(printToConsole=True)
            # Output sim definition file and default value dict to the log only
            self.consoleOutputLog += Logging.getSimDefinitionAndDefaultValueDictsForOutput(simDefinition=self.simDefinition, printToConsole=False)

<<<<<<< HEAD
            # Start force evaluation log if required
            if self.loggingLevel >= 2:
                self.forceEvaluationLog = []

            # Start control system evaluation log if required
            if self.loggingLevel >=4:
                self.controlSystemEvaluationLog = []

=======
            # Output header for data outputted to the console during the simulation
            print("Starting Simulation:")
            print("Time(s) Altitude(m,ASL)")
                
>>>>>>> dc2ebb99
        elif self.silent:
            # No intention of writing things to a log file, just prevent them from being printed to the terminal
            _ = []
            logger = Logging.Logger(_, continueWritingToTerminal=False)
            sys.stdout = logger

<<<<<<< HEAD
    def _createLogDataTableHeaders(self, rocket):
        print("Starting Simulation:")

        if self.loggingLevel > 0 or not self.silent:
            # Create main sim log header (written to once per time step)
            mainSimLogHeader = "Time(s) TimeStep(s)" 
            mainSimLogHeader += rocket.rigidBody.state.getLogHeader() + " EulerAngleX(rad) EulerAngleY(rad) EulerAngleZ(rad)"
            if rocket.controlSystem != None:
                mainSimLogHeader += rocket.controlSystem.getLogHeader()

            # Actually print/log the main sim log header
            print(mainSimLogHeader)

            if self.loggingLevel >= 2:
                # Create force evaluation log header (written to once per force evaluation (several time per time step for higher-order time discretizations))
                # Columns always included
                header = "Time(s)" + rocket.rigidBody.state.getLogHeader() + \
                " WindX(m/s) WindY(m/s) WindZ(m/s) AirDensity(kg/m^3)" + \
                " CGX(m), CGY(m), CGZ(m) Mass(kg) MOIx(kg*m^2) MOIy(kg*m^2) MOIz(kg*m^2)" + \
                " Mach UnitRe AOA(deg) RollAngle(deg)"

                # Columns for each rocket component
                for stage in rocket.stages:
                    for component in stage.components:
                        try:
                            header += component.getLogHeader()
                        except AttributeError:
                            pass

                # Total force columns
                header += " CPZ(m) AeroFX(N) AeroFY(N) AeroFZ(N) AeroMX(Nm)" + \
                " AeroMY(Nm) AeroMZ(Nm) GravityFX(N) GravityFY(N) GravityFZ(N)" + \
                " TotalFX(N) TotalFY(N) TotalFZ(N)"
                
                self.forceEvaluationLog.append(header)
            
            if self.loggingLevel >= 4:
                #Create control system evaluation log header (written once per time step)
                # Columns always included
                header = "Time(s)" + \
                " PitchAngularError(degrees) YawAngularError(degrees) RollAngularError(degrees)"

                self.controlSystemEvaluationLog.append(header)

=======
>>>>>>> dc2ebb99
    def _getEndDetectorFunction(self, rocket, simConfig, droppedStage=False):
        ''' 
            Returns a function, which returns a boolean value and Union[None, float], indicating whether the 
                simulation endpoint has been reached. When close to the end of a sim, the second value returned is the recommended
                time step to take to hit the end criteria.
                Simulation end criteria defined in sim definition file. 
            Rocket object must be passed in because the end condition functions require a reference to the rocket, 
                so they can access its current altitude/velocity/time attributes
        '''
        # Read desired end criteria from simulation definition file
        if not droppedStage:
            # Get end condition for main stage
            endCondition = simConfig.getValue("SimControl.EndCondition")
            conditionValue = float(simConfig.getValue("SimControl.EndConditionValue"))
        else:
            # Get end condition for dropped stages
            endCondition = simConfig.getValue("SimControl.StageDropPaths.endCondition")
            conditionValue = float(simConfig.getValue("SimControl.StageDropPaths.endConditionValue"))

        # Define all possible end-detector functions
        def isAfterApogee(dt):
            return rocket.rigidBody.state.velocity.Z <= 0 and rocket.rigidBody.time > 1.0, None
        def isAboveAltitude(dt):
            return rocket.rigidBody.state.position.Z >= conditionValue, None
        def isBelowAltitude(dt):
            return rocket.environment.earthModel.getAltitude(*rocket.rigidBody.state.position) <= conditionValue, None
        def EndTimeReached(dt):
            currTime = rocket.rigidBody.time
            if currTime < conditionValue and currTime + dt >= conditionValue:
                return False, conditionValue+1e-14-currTime
            elif currTime >= conditionValue:
                return True, None
            else:
                return False, None

        # Return the desired function
        if endCondition == "Apogee":
            return isAfterApogee
        elif endCondition == "Altitude" and rocket.rigidBody.state.position.Z < conditionValue:
            return isAboveAltitude
        elif endCondition == "Altitude":
            return isBelowAltitude
        else:
            return EndTimeReached

    def _setUpCachingForFlightAnimation(self, rocket):
        flight = RocketFlight()
        flight.times.append(rocket.rigidBody.time)
        flight.rigidBodyStates.append(rocket.rigidBody.state)
        if rocket.controlSystem != None and rocket.controlSystem.controlledSystem != None: 
            # If rocket has moving fins, record their angles for plotting
            nActuators = len(rocket.controlSystem.controlledSystem.actuatorList)
            flight.actuatorDefls = [ [0] for i in range(nActuators) ]
            flight.actuatorTargetDefls = [ [0] for i in range(nActuators) ]
        else:
            flight.actuatorDefls = None
            flight.actuatorTargetDefls = None

        return flight

    #### During sim ####
    def cacheState(self, rocket: Rocket, flight: RocketFlight):
        ''' Adds the rocket's current state to the flight object '''
        time = rocket.rigidBody.time
        flight.times.append(time)
        flight.rigidBodyStates.append(rocket.rigidBody.state)
        if rocket.controlSystem != None:
            try:
                for a in range(len(rocket.controlSystem.controlledSystem.actuatorList)):
                    flight.actuatorDefls[a].append(rocket.controlSystem.controlledSystem.actuatorList[a].getDeflection(time))
                    flight.actuatorTargetDefls[a].append(rocket.controlSystem.controlledSystem.actuatorList[a].targetDeflection)
            except AttributeError:
                # Expecting to arrive here when timestepping a dropped stage of a controlled rocket, which doesn't have canards
                pass
                
    def createNewDetachedStage(self):
        ''' Called by Rocket._stageSeparation '''
        if self.computeStageDropPaths:
            newDetachedStage = self.createRocket(stage=self.stagingIndex)
            # Set kinematic properties to match those of the current top-most stage
            topStage = self.rocketStages[0]
            newDetachedStage.rigidBody.state = deepcopy(topStage.rigidBody.state)
            newDetachedStage.rigidBody.time = topStage.rigidBody.time
            self.rocketStages.append(newDetachedStage)

            # New sim termination condition function
            self.endDetectors.append(self._getEndDetectorFunction(newDetachedStage, self.simDefinition, droppedStage=True))
            self.dts.append(self.dts[0])
            
            # Duplicate existing flight object
            newFlightObject = deepcopy(self.stageFlightPaths[0]) # Will have had the same flight path as the top stage until the moment of separation
            newFlightObject.actuatorDefls = None # Dropped stage shouldn't have any canard deflections
            self.stageFlightPaths.append(newFlightObject)

            self.stagingIndex += 1

<<<<<<< HEAD
    def newForcesLogLine(self, txt):
        try:
            if len(self.forceEvaluationLog) > 0 and self.forceEvaluationLog[-1][-1:] != '\n':
                self.forceEvaluationLog[-1] += "\n"
            self.forceEvaluationLog.append(txt)
        except AttributeError:
            pass # Force logging not desired/set up for this simulation

    def newControlSystemLogLine(self, txt):
        try:
            if len(self.controlSystemEvaluationLog) > 0 and self.controlSystemEvaluationLog[-1][-1:] != '\n':
                self.controlSystemEvaluationLog[-1] += "\n"
            self.controlSystemEvaluationLog.append(txt)
        except AttributeError:
            pass # Control system logging no desired/set up for this simulation

=======
>>>>>>> dc2ebb99
    def discardForceLogsForPreviousTimeStep(self, integrator):
        if self.loggingLevel >= 2:
            # Figure out how many times this integrator evaluates a function derivative (rocket forces in our case)
            if integrator.method == "RK12Adaptive":
                numDerivativeEvals = 2
            else:
                numDerivativeEvals = len(integrator.tableau)-1

            # Remove that number of rows from the end of the force evaluation log
            for i in range(numDerivativeEvals):
                for rocket in self.rocketStages:
                    rocket.derivativeEvaluationLog.deleteLastRow()

    def _handleSimulationCrash(self):
        ''' After a simulation crashes, tries to create log files and show plots anyways, before printing a stack trace '''
        print("ERROR: Simulation Crashed, Aborting")
        print("Attempting to save log files and show plots")
        self._postProcess(self.simDefinition)

        # Try to print out the stack trace
        print("Attempting to show stack trace")
        import traceback
        tb = traceback.format_exc()
        print(tb)

        print("Exiting")
        sys.exit()

    #### Post-sim ####
    def _postProcess(self, simDefinition):
        simDefinition.printDefaultValuesUsed() # Print these out before logging, to include them in the log

        # Log results
        logFilePaths = self._logSimulationResults(simDefinition)

        # Transfer key time info to flight objects from rocket
        for i in range(len(self.rocketStages)):
            self.stageFlightPaths[i].engineOffTime = self.rocketStages[i].engineShutOffTime
            self.stageFlightPaths[i].mainChuteDeployTime = self.rocketStages[i].mainChuteDeployTime
            self.stageFlightPaths[i].targetLocation = self.rocketStages[i].targetLocation

        # Plot results
        self._plotSimulationResults(self.rocketStages, simDefinition, self.stageFlightPaths, logFilePaths)

        # Print these out after logging to avoid including the log/plot keys in the unused keys
        # #TODO: Add exceptions for these keys, move this line to before logging so that it's output is also included in the simulation log
        simDefinition.printUnusedKeys()

        return logFilePaths

    def _logSimulationResults(self, simDefinition):
        ''' Logs simulation results to file (as/if specified in sim definition) '''
        logFilePaths = None
        if self.loggingLevel > 0:
            logFilePaths = []

            # Create a new folder for the results of the current simulation
            periodIndex = simDefinition.fileName.rfind('.')
            resultsFolderName = simDefinition.fileName[:periodIndex] + "_Run"
            resultsFolderName = Logging.findNextAvailableNumberedFileName(fileBaseName=resultsFolderName, extension="")
            os.mkdir(resultsFolderName)

            # Write logs to file
            for rocket in self.rocketStages:
                logFilePaths += rocket.writeLogsToFile(resultsFolderName)            

            # Calculate aerodynamic coefficients if desired
            if self.loggingLevel >= 3:
                bodyDiameter = self.rocketStages[0].maxDiameter
                crossSectionalArea = self.rocketStages[0].Aref
                forceLogFilePath = logFilePaths[-1]
                expandedLogPath = Logging.postProcessForceEvalLog(forceLogFilePath, refArea=crossSectionalArea, refLength=bodyDiameter)
                logFilePaths.append(expandedLogPath)

            consoleOutputPath = os.path.join(resultsFolderName, "consoleOutput.txt")
            print("Writing log file: {}".format(consoleOutputPath))
            with open(consoleOutputPath, 'w+') as file:
                file.writelines(self.consoleOutputLog)

                if self.loggingLevel >= 4:
                    controlSystemLogFilePath = mainLogFilePath.replace("simulationLog", "controlSystemEvaluationLog")
                    print("Writing control system evaluation log to: {}".format(controlSystemLogFilePath))
                    logFilePaths.append(controlSystemLogFilePath)
                    with open(controlSystemLogFilePath, 'w+') as file:
                        file.writelines(self.controlSystemEvaluationLog)

        return logFilePaths

    def _plotSimulationResults(self, rocketStages, simDefinition, flights, logFilePaths):
        ''' Plot simulation results (as/if specified in sim definition) '''

        plotsToMake = simDefinition.getValue("SimControl.plot").split()

        if plotsToMake != ["None"]:

            if "FlightAnimation" in plotsToMake:
                print("Showing flight animation")

                # Show animation
                Plotting.flightAnimation(flights)

                # Done, remove from plotsToMake
                plotsToMake.remove("FlightAnimation")

            if "FlightPaths" in plotsToMake:
                earthModel = self.simDefinition.getValue("Environment.EarthModel")
                if earthModel in [ "None", "Flat" ]:
                    Plotting.plotFlightPaths_NoEarth(flights)
                else:
                    Plotting.plotFlightPaths_FullEarth(flights)

                plotsToMake.remove("FlightPaths")

            # Plot all other columns from log files
            for plotDefinitionString in plotsToMake:
                Plotting.plotFromLogFiles(logFilePaths, plotDefinitionString)

def runSimulation(simDefinitionFilePath=None, simDefinition=None, silent=False):
    sim = Simulation(simDefinitionFilePath, simDefinition, silent)
    return sim.run()

class WindTunnelSimulation(Simulation):
    def __init__(self, parametersToSweep=None, parameterValues=None, simDefinitionFilePath=None, simDefinition=None, silent=False, smoothLine='False'):
        self.parametersToSweep = ["Rocket.velocity"] if (parametersToSweep == None) else parametersToSweep
        self.parameterValues = [["(0 0 100)", "(0 0 200)", "(0 0 300)"]] if (parameterValues == None) else parameterValues
        self.smoothLine = smoothLine

        # Error checks
        if len(self.parametersToSweep) != len(self.parameterValues):
            raise ValueError("Must have a list of values for each parameter to sweep over. Currently have {} parameters, and {} lists of values.".format(len(self.parametersToSweep), len(self.parameterValues)))

        paramValueCounts = [ len(x) for x in self.parameterValues ]
        if not all([ (x == paramValueCounts[0]) for x in paramValueCounts ]):
            raise ValueError("All lists of parameter values must be of equal length. Currently, list lengths are: {}".format(paramValueCounts))

        Simulation.__init__(self, simDefinitionFilePath, simDefinition, silent)

    def runSweep(self):
        '''
            Runs a single force evaluation for each value of self.parameterToSweekKey contained in self.parameterValueList
            Returns:
                List of log file paths. Main Sim Log will be empty. Force eval log and expanded force eval log will have one entry per sweep point
        '''
        # Make sure we're logging forces (the only way to get data out of this sim runner) and avoid producing any plots
        self.simDefinition.setValue("SimControl.loggingLevel", "3")
        self.simDefinition.setValue("SimControl.plot", "None") 
        self.simDefinition.setValue("SimControl.RocketPlot", "Off")

        if strtobool(self.smoothLine): # interpolate between user set parameter values
            self._addPoints() 

        for i in range(len(self.parameterValues[0])): # i corresponds to # of conditions, ie how many times parameter values will be changed (velocity1, velocity2, ...)
            for j in range(len(self.parameterValues)): # j'th parameter (velocity, temperature)
                self.simDefinition.setValue(self.parametersToSweep[j], self.parameterValues[j][i])

            # Run a single force evaluation, which creates a forces log entry for this force evaluation
            rocket = self.createRocket()

            # Track all derivative evaluations in a single log
            if i == 0:
                log = rocket.derivativeEvaluationLog
            else:
                rocket.derivativeEvaluationLog = log

            self.rocketStages = [ rocket ]
            rocket._getAppliedForce(0.0, rocket.rigidBody.state)

        # Write Logs to file, return path
        return self._postProcess()

    def _addPoints(self, pointMultiple=10):
        ''' Edits the parameter sweeps to include a multiple of the previous number of points, linearly interpolated between the given values '''
        for i in range(len(self.parameterValues[0]) - 1): # i corresponds to # of tests to run
            for interpPt in range(1, pointMultiple): # Loops over each new point
                
                intervalStartIndex = pointMultiple*i
                # Index at which to add new point (also interval end index)
                newPointIndex = pointMultiple*i + interpPt

                for param in range(len(self.parametersToSweep)): # j'th corresponds to parameters to sweep over (velocity, temperature)
                    try:
                        # Vector sweep
                        first = Vector(self.parameterValues[param][intervalStartIndex])
                        second = Vector(self.parameterValues[param][newPointIndex])
                        change = second - first
                        incrementalValue = str(interpPt/pointMultiple*change + first)
                    except ValueError:
                        # Scalar sweep
                        first = float(self.parameterValues[param][intervalStartIndex])
                        second = float(self.parameterValues[param][newPointIndex])
                        change = second - first
                        incrementalValue = str(interpPt/pointMultiple*change + first)
                    
                    self.parameterValues[param].insert(newPointIndex, incrementalValue)

    def createRocket(self):
        ''' 
            Do all the same stuff as the parent object, but also re-initialize the environment, 
                to make sure changes to environmental properties during the parameter sweep take effect 
        '''
        self.environment = Environment(self.simDefinition, silent=self.silent)
        return super().createRocket()

    def _setUpLogging(self):
        ''' Override to ensure that logs aren't re-initialized for every simulation.
            mainSimulationLog will only be absent the first time this function is run
            Want to keep all the force data in a single log file '''
        if not hasattr(self, 'consoleOutputLog'):
            return super()._setUpConsoleLogging()

    def _postProcess(self):
        ''' Creates an empty flight path object to prevent errors in the parent function, which is still run to create log files.
            Removes mainSimLog from (returned) log file paths since no time steps we taken by this sim '''
        # Create an empty flight path to prevent errors in the parent function)
        self.stageFlightPaths = [ RocketFlight() ]
        return Simulation._postProcess(self, self.simDefinition)

<|MERGE_RESOLUTION|>--- conflicted
+++ resolved
@@ -193,74 +193,16 @@
             # Output sim definition file and default value dict to the log only
             self.consoleOutputLog += Logging.getSimDefinitionAndDefaultValueDictsForOutput(simDefinition=self.simDefinition, printToConsole=False)
 
-<<<<<<< HEAD
-            # Start force evaluation log if required
-            if self.loggingLevel >= 2:
-                self.forceEvaluationLog = []
-
-            # Start control system evaluation log if required
-            if self.loggingLevel >=4:
-                self.controlSystemEvaluationLog = []
-
-=======
             # Output header for data outputted to the console during the simulation
             print("Starting Simulation:")
             print("Time(s) Altitude(m,ASL)")
                 
->>>>>>> dc2ebb99
         elif self.silent:
             # No intention of writing things to a log file, just prevent them from being printed to the terminal
             _ = []
             logger = Logging.Logger(_, continueWritingToTerminal=False)
             sys.stdout = logger
 
-<<<<<<< HEAD
-    def _createLogDataTableHeaders(self, rocket):
-        print("Starting Simulation:")
-
-        if self.loggingLevel > 0 or not self.silent:
-            # Create main sim log header (written to once per time step)
-            mainSimLogHeader = "Time(s) TimeStep(s)" 
-            mainSimLogHeader += rocket.rigidBody.state.getLogHeader() + " EulerAngleX(rad) EulerAngleY(rad) EulerAngleZ(rad)"
-            if rocket.controlSystem != None:
-                mainSimLogHeader += rocket.controlSystem.getLogHeader()
-
-            # Actually print/log the main sim log header
-            print(mainSimLogHeader)
-
-            if self.loggingLevel >= 2:
-                # Create force evaluation log header (written to once per force evaluation (several time per time step for higher-order time discretizations))
-                # Columns always included
-                header = "Time(s)" + rocket.rigidBody.state.getLogHeader() + \
-                " WindX(m/s) WindY(m/s) WindZ(m/s) AirDensity(kg/m^3)" + \
-                " CGX(m), CGY(m), CGZ(m) Mass(kg) MOIx(kg*m^2) MOIy(kg*m^2) MOIz(kg*m^2)" + \
-                " Mach UnitRe AOA(deg) RollAngle(deg)"
-
-                # Columns for each rocket component
-                for stage in rocket.stages:
-                    for component in stage.components:
-                        try:
-                            header += component.getLogHeader()
-                        except AttributeError:
-                            pass
-
-                # Total force columns
-                header += " CPZ(m) AeroFX(N) AeroFY(N) AeroFZ(N) AeroMX(Nm)" + \
-                " AeroMY(Nm) AeroMZ(Nm) GravityFX(N) GravityFY(N) GravityFZ(N)" + \
-                " TotalFX(N) TotalFY(N) TotalFZ(N)"
-                
-                self.forceEvaluationLog.append(header)
-            
-            if self.loggingLevel >= 4:
-                #Create control system evaluation log header (written once per time step)
-                # Columns always included
-                header = "Time(s)" + \
-                " PitchAngularError(degrees) YawAngularError(degrees) RollAngularError(degrees)"
-
-                self.controlSystemEvaluationLog.append(header)
-
-=======
->>>>>>> dc2ebb99
     def _getEndDetectorFunction(self, rocket, simConfig, droppedStage=False):
         ''' 
             Returns a function, which returns a boolean value and Union[None, float], indicating whether the 
@@ -357,25 +299,6 @@
 
             self.stagingIndex += 1
 
-<<<<<<< HEAD
-    def newForcesLogLine(self, txt):
-        try:
-            if len(self.forceEvaluationLog) > 0 and self.forceEvaluationLog[-1][-1:] != '\n':
-                self.forceEvaluationLog[-1] += "\n"
-            self.forceEvaluationLog.append(txt)
-        except AttributeError:
-            pass # Force logging not desired/set up for this simulation
-
-    def newControlSystemLogLine(self, txt):
-        try:
-            if len(self.controlSystemEvaluationLog) > 0 and self.controlSystemEvaluationLog[-1][-1:] != '\n':
-                self.controlSystemEvaluationLog[-1] += "\n"
-            self.controlSystemEvaluationLog.append(txt)
-        except AttributeError:
-            pass # Control system logging no desired/set up for this simulation
-
-=======
->>>>>>> dc2ebb99
     def discardForceLogsForPreviousTimeStep(self, integrator):
         if self.loggingLevel >= 2:
             # Figure out how many times this integrator evaluates a function derivative (rocket forces in our case)
