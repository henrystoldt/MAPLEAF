--- conflicted
+++ resolved
@@ -101,16 +101,6 @@
             endSimulation, FinalTimeStepDt = endDetector(self.dts[stageIndex])
                 
             while not endSimulation:
-<<<<<<< HEAD
-                # Take a time step
-                # try:
-                if FinalTimeStepDt != None:
-                    self.dts[s] = FinalTimeStepDt
-
-                timeStepAdjustmentFactor, self.dts[s] = rocket.timeStep(self.dts[s])
-
-                if s == 0: # Currently, progress bar only works for bottom stage
-=======
                 ### Take a time step ###
                 try:
                     if FinalTimeStepDt != None:
@@ -120,15 +110,10 @@
                     integrationResult = rocket.timeStep(self.dts[stageIndex])
 
                     if stageIndex == 0: # Currently, progress bar only works for bottom stage
->>>>>>> 2138eec3
                         try:
                             progressBar.update(integrationResult.dt)
                         except AttributeError:
                             pass
-<<<<<<< HEAD
-                # except:
-                #     self._handleSimulationCrash()
-=======
                 except:
                     try:
                         progressBar.close()
@@ -140,7 +125,6 @@
 
                     # Save simulation results and print out stack trace                    
                     self._handleSimulationCrash()
->>>>>>> 2138eec3
 
                 # Adjust time step size for next iteration
                 self.dts[stageIndex] = integrationResult.dt * integrationResult.timeStepAdaptationFactor
