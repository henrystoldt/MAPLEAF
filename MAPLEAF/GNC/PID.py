--- conflicted
+++ resolved
@@ -1,12 +1,7 @@
 ''' PID controllers control parts of the control system and adaptive simulation timestepping '''
 
 import numpy as np
-<<<<<<< HEAD
-from scipy.interpolate import LinearNDInterpolator
-from itertools import combinations_with_replacement as cwithr
-=======
 from MAPLEAF.Motion import NoNaNLinearNDInterpolator
->>>>>>> a83befa4
 
 __all__ = [ "PIDController", "ConstantGainPIDController", "TableScheduledGainPIDController", "EquationScheduledGainPIDController"]
 
