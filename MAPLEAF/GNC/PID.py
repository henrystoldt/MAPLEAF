''' PID controllers control parts of the control system and adaptive simulation timestepping '''

import numpy as np
<<<<<<< HEAD
from scipy.interpolate import LinearNDInterpolator
from itertools import combinations_with_replacement as cwithr
=======
from MAPLEAF.Motion import NoNaNLinearNDInterpolator
>>>>>>> 246d5d05

__all__ = [ "PIDController", "ConstantGainPIDController", "TableScheduledGainPIDController", "EquationScheduledGainPIDController"]

class PIDController():

    def __init__(self, P, I, D, initialError=0, maxIntegral=None):
        ''' To make this PID controller work for vectors of values, pass in np arrays 
                - they are added elementwise by default
        '''
        self.P = P
        self.I = I
        self.D = D
        self.lastError = initialError
        self.errorIntegral = initialError * 0 # Initialized like this in case value passed in is an array
        self.updateMaxIntegral(maxIntegral)

    def updateMaxIntegral(self, maxIntegral):
        if maxIntegral is not None:
            self.maxIntegralMagnitude = abs(maxIntegral)
        else:
            self.maxIntegralMagnitude = maxIntegral

    def getNewSetPoint(self, currentError, dt):
        # Calculate derivative
        derivative = (currentError - self.lastError) / dt
        
        # Calculate integral term
        self.errorIntegral = self.errorIntegral + (currentError + self.lastError)*dt / 2

        # Cap the magnitude of the integral term if necessary
        if self.maxIntegralMagnitude is not None:
            try:
                # Check if vector valued
                testIter = iter(self.errorIntegral)
                for i in range(len(self.errorIntegral)):
                    if abs(self.errorIntegral[i]) > self.maxIntegralMagnitude[i]:
                        self.errorIntegral[i] = self.errorIntegral[i] * self.maxIntegralMagnitude[i] / abs(self.errorIntegral[i])

            except TypeError:
                # Scalar valued
                if abs(self.errorIntegral) > self.maxIntegralMagnitude:
                    self.errorIntegral = self.errorIntegral * self.maxIntegralMagnitude / abs(self.errorIntegral)

        # Store error for next calculation
        self.lastError = currentError

        return self.P*currentError + self.I*self.errorIntegral + self.D*derivative

    def updateCoefficients(self, P, I, D, maxIntegral=None):
        self.P = P
        self.I = I
        self.D = D
        self.updateMaxIntegral(maxIntegral)

    def resetIntegral(self):
        self.errorIntegral = self.lastError * 0 # Done to handle arbitrary size np arrays

class ConstantGainPIDController(PIDController):

    def __init__(self, P=0, I=0, D=0, initialError=0, maxIntegral=None):
        '''
            Inputs:
                P:                  (int) Proportional Gain
                I:                  (int) Integral Gain
                D:                  (int) Derivative Gain
                DCol:               (int) zero-indexed column number of D Coefficient

                Note:
                    It is assumed that PCol, ICol, and DCol exist one after another in the table
                
                Inputs passed through to parent class (PICController):
                    initialError, maxIntegral
        '''
        PIDController.__init__(self, P,I,D, initialError=initialError, maxIntegral=maxIntegral)

class TableScheduledGainPIDController(PIDController):
    def __init__(self, gainTableFilePath, nKeyColumns=2, PCol=3, DCol=5, initialError=0, maxIntegral=None):
        '''
            Inputs:
                gainTableFilePath:  (string) Path to gain table text file ex: './MAPLEAF/Examples/TabulatedData/constPIDCoeffs.txt'
                nKeyColumns:        (int) Number of 'key' columns (independent variables). Key columns are assumed to be the nKeyColumns leftmost ones
                PCol:               (int) zero-indexed column number of P Coefficient
                DCol:               (int) zero-indexed column number of D Coefficient

                Note:
                    It is assumed that PCol, ICol, and DCol exist one after another in the table
                
                Inputs passed through to parent class (PICController):
                    initialError, maxIntegral
        '''
        PIDController.__init__(self, 0,0,0, initialError=initialError, maxIntegral=maxIntegral)

        # Columns are: Mach, Altitude(ASL), P1, I1, D1
        pidData = np.loadtxt(gainTableFilePath, skiprows=1)
        keys = pidData[:,0:nKeyColumns]
        pidData = pidData[:,PCol:DCol+1]

        #Create interpolation function for PID coefficients
        self._getPIDCoeffs = NoNaNLinearNDInterpolator(keys, pidData)

    def updateCoefficientsFromGainTable(self, keyList):
        P, I, D = self._getPIDCoeffs(keyList)
        self.updateCoefficients(P, I, D)

class EquationScheduledGainPIDController(PIDController):
    def __init__(self, coefficientMatrix, parameterList, equationOrder, initialError=0, maxIntegral=None):
        '''
            Inputs:
                coefficientList     (int) List of coefficients to be used in the gain scheduling equation
                parameterList:      (string) List of names of the parameters used in the gain scheduling, must be in the standardParameters dictionary
                equationOrder:       (int) Max order of the gain schedule equation
                
                Inputs passed through to parent class (PIDController):
                    initialError, maxIntegral
        '''
        PIDController.__init__(self, 0,0,0, initialError=initialError, maxIntegral=maxIntegral)

        #Move inputs into internal variables
        self.equationOrder = equationOrder
        self.PcoefficientList = coefficientMatrix[0]
        self.IcoefficientList = coefficientMatrix[1]
        self.DcoefficientList = coefficientMatrix[2]
        self.numberedVariableList = []
        numVariables = 0

        #Create a list that represents the parameters as numbers
        self.numberedParameterList = []
        for i in range(len(parameterList)):
          self.numberedParameterList.append(i)

        #variablesList is a list containing every variable combination using the equation order and the parameter list
        #numVariables is used to check that correct number of coefficients was provided
        for i in range(self.equationOrder+1):
          parameterCombinationsList = list(cwithr(self.numberedParameterList, i))
          numVariables = numVariables + len(parameterCombinationsList)
          self.numberedVariableList.append(parameterCombinationsList)

        #Store the number of coefficients
        self.numPCoefficients = len(self.PcoefficientList)
        self.numICoefficients = len(self.IcoefficientList)
        self.numDCoefficients = len(self.DcoefficientList)
        
        if self.numPCoefficients != numVariables:
            raise ValueError("Number of given P coefficients: {}, not suitable for equation of order {} with {} scheduled parameters".format(len(self.PcoefficientList),\
            self.equationOrder,len(parameterList)))

        if self.numICoefficients != numVariables:
            raise ValueError("Number of given I coefficients: {}, not suitable for equation of order {} with {} scheduled parameters".format(len(self.IcoefficientList),\
            self.equationOrder,len(parameterList)))

        if self.numDCoefficients != numVariables:
            raise ValueError("Number of given D coefficients: {}, not suitable for equation of order {} with {} scheduled parameters".format(len(self.DcoefficientList),\
            self.equationOrder,len(parameterList)))

        self.variableValuesList = np.zeros(numVariables)

    def _updateVariableValuesFromParameters(self,parameterValueList):
        
        variableIndex = 0
        for i in range(len(self.numberedVariableList)):
          for j in range(len(self.numberedVariableList[i])):
            variableValue = 1
            if i != 0: #Skipping the empty "constant"entry for now"
                for k in range(len(self.numberedVariableList[i][j])):
                  temp = parameterValueList[self.numberedVariableList[i][j][k]]
                  variableValue = variableValue*temp
            self.variableValuesList[variableIndex] = variableValue
            variableIndex = variableIndex + 1
        
    def updateCoefficientsFromEquation(self,parameterValueList):

      self._updateVariableValuesFromParameters(parameterValueList)
      P = 0
      I = 0
      D = 0
      for i in range(len(self.variableValuesList)):
        P = P + self.variableValuesList[i]*self.PcoefficientList[i]
        I = I + self.variableValuesList[i]*self.IcoefficientList[i]
        D = D + self.variableValuesList[i]*self.DcoefficientList[i]

      self.updateCoefficients(P,I,D)<|MERGE_RESOLUTION|>--- conflicted
+++ resolved
@@ -1,12 +1,9 @@
 ''' PID controllers control parts of the control system and adaptive simulation timestepping '''
 
+from itertools import combinations_with_replacement as cwithr
+
 import numpy as np
-<<<<<<< HEAD
-from scipy.interpolate import LinearNDInterpolator
-from itertools import combinations_with_replacement as cwithr
-=======
 from MAPLEAF.Motion import NoNaNLinearNDInterpolator
->>>>>>> 246d5d05
 
 __all__ = [ "PIDController", "ConstantGainPIDController", "TableScheduledGainPIDController", "EquationScheduledGainPIDController"]
 
