--- conflicted
+++ resolved
@@ -6,10 +6,6 @@
 from math import e
 
 import numpy as np
-<<<<<<< HEAD
-from scipy.interpolate import LinearNDInterpolator, NearestNDInterpolator
-=======
->>>>>>> 246d5d05
 
 from MAPLEAF.Motion import AeroParameters, NoNaNLinearNDInterpolator
 
@@ -65,12 +61,7 @@
             raise ValueError("Number of actuators: {}, must match number of actuator deflection columns in deflection table: {}".format(nActuators, nDeflectionTableEntries))
 
         # Create interpolation function for fin deflections
-<<<<<<< HEAD
-        self._getPositionTargets_Linear = LinearNDInterpolator(keys, deflData)
-        self._getPositionTargets_Nearest = NearestNDInterpolator(keys, deflData)
-=======
         self._getPositionTargets = NoNaNLinearNDInterpolator(keys, deflData)
->>>>>>> 246d5d05
 
     def setTargetActuatorDeflections(self, desiredMoments, state, environment, time):
         '''
@@ -90,25 +81,7 @@
 
         return list(newActuatorPositionTargets)
 
-<<<<<<< HEAD
-    def _getPositionTargets(self, *keyVector):
-        linearResult = self._getPositionTargets_Linear(*keyVector)
-        
-        if np.isnan(linearResult).any():
-            # Occurs if the requested values are outside of the bounds of the table being interpolated over
-                # In that case just return the nearest result
-            print("WARNING: Interpolation requested outside of bounds in table: {}. Current key vector = {}. Extrapolation not supported, returning nearest result instead".format(self.deflectionTablePath, keyVector))
-            return self._getPositionTargets_Nearest(*keyVector)
-        
-        else:
-            return linearResult
-
-
-
-
-=======
     
->>>>>>> 246d5d05
 class Actuator(abc.ABC):
     ''' 
         Interface for actuators.
