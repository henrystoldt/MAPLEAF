--- conflicted
+++ resolved
@@ -83,48 +83,32 @@
             # Otherwise model a real control system
             self.updateRate = controlSystemDictReader.getFloat("updateRate")
 
-<<<<<<< HEAD
         ### Get reference to the controlled system ###
         self.controlledSystems = {}
-        stageNumbers = controlSystemDictReader.getImmediateSubKeys("controlledSystems")
-        for stageNumberKey in stageNumbers:
-            controlledSystemPath = controlSystemDictReader.getString(stageNumberKey)
-            stageNumber = int(stageNumberKey[stageNumberKey.rfind(".")+1:])
-            
-            # Identify the controlled system
-            for stage in rocket.stages:
-                for rocketComponent in stage.components:
-                    if hasattr(rocketComponent, "componentDictReader") and rocketComponent.componentDictReader.simDefDictPathToReadFrom == controlledSystemPath:
-                        self.controlledSystems[stageNumber] = rocketComponent
-                        break
-
-            # Output an error message if we couldn't find it
-            if stageNumber not in self.controlledSystems:
-                simDefinitionFile = controlSystemDictReader.simDefinition.fileName
-                raise ValueError("Rocket Component: {} not found in {}".format(controlledSystemPath, simDefinitionFile))
-
-            # Create the actuators
-            self.controlledSystems[stageNumber].initializeActuators(self)
-
-        currentStageNumber = min(self.controlledSystems.keys()) # Smallest number will be the first stage number
-        self.controlledSystem = self.controlledSystems[currentStageNumber]
-=======
         self.controlledSystem = None
         if momentControllerType != "IdealMomentController":
-            ### Get reference to the controlled system ###
-            controlledSystemPath = controlSystemDictReader.getString("controlledSystem")
-            for stage in rocket.stages:
-                for rocketComponent in stage.components:
-                    if rocketComponent.componentDictReader.simDefDictPathToReadFrom == controlledSystemPath:
-                        self.controlledSystem = rocketComponent
-                        break
-
-            if self.controlledSystem == None:
-                simDefinitionFile = controlSystemDictReader.simDefinition.fileName
-                raise ValueError("Rocket Component: {} not found in {}".format(controlledSystemPath, simDefinitionFile))
-
-            self.controlledSystem.initializeActuators(self)
->>>>>>> 9e1d9da4
+            stageNumbers = controlSystemDictReader.getImmediateSubKeys("controlledSystems")
+            for stageNumberKey in stageNumbers:
+                controlledSystemPath = controlSystemDictReader.getString(stageNumberKey)
+                stageNumber = int(stageNumberKey[stageNumberKey.rfind(".")+1:])
+                
+                # Identify the controlled system
+                for stage in rocket.stages:
+                    for rocketComponent in stage.components:
+                        if hasattr(rocketComponent, "componentDictReader") and rocketComponent.componentDictReader.simDefDictPathToReadFrom == controlledSystemPath:
+                            self.controlledSystems[stageNumber] = rocketComponent
+                            break
+
+                # Output an error message if we couldn't find it
+                if stageNumber not in self.controlledSystems:
+                    simDefinitionFile = controlSystemDictReader.simDefinition.fileName
+                    raise ValueError("Rocket Component: {} not found in {}".format(controlledSystemPath, simDefinitionFile))
+
+                # Create the actuators
+                self.controlledSystems[stageNumber].initializeActuators(self)
+
+            currentStageNumber = min(self.controlledSystems.keys()) # Smallest number will be the first stage number
+            self.controlledSystem = self.controlledSystems[currentStageNumber]
 
         self._checkSimTimeStepping()
 
