"""
Classes that represent 3- and 6-DoF rigid bodies.
Rigid body classes contain the logic for calculating rigid body state derivatives, given current applied forces and inertia of the rigid body
"""

from MAPLEAF.Motion import (AngularVelocity, RigidBodyStateDerivative,
<<<<<<< HEAD
                            RigidBodyStateDerivative_3DoF, StateList, integratorFactory)
=======
                            RigidBodyStateDerivative_3DoF, integratorFactory, Vector)
>>>>>>> 2138eec3

__all__ = [ "RigidBody_3DoF", "RigidBody", "StatefulRigidBody" ]

#### 3 DoF ####
class RigidBody_3DoF:
    """Interface:
        ### Properties ###
        .state = RigidBodyState (pos, vel, orientation, angVel)
        .time = currentSimTime
        
        ### Methods ###
        .timeStep(deltaT) -> advances simulation by deltaT
    """
    
    ''' forceParam and inertiaParam should be functions, they will be passed:
            1) Simulation Time
            2) RigidBodyState object containing the rigidBody's Position, Velocity, Orientation and AngularVelocity
        Functions are expected to return:
            1) forceParam: A Force object containing the total force and moment applied to the rigidBody at it's CG location in the local frame of reference
            2) inertiaParam: An Inertia object containing the mass of the object (other fields ignored)
                If the rigid body is representing a CompositeObject, pass in a reference to the getMass function here
    '''
    def __init__(self, rigidBodyState, forceParam, inertiaParam, startTime=0, integrationMethod="Euler", discardedTimeStepCallback=None, simDefinition=None):
        self.time = startTime
        self.state = rigidBodyState
        
        self.forceFunc = forceParam
        self.inertiaFunc = inertiaParam
          
        self.integrate = integratorFactory(integrationMethod=integrationMethod, simDefinition=simDefinition, discardedTimeStepCallback=discardedTimeStepCallback)

        self.lastStateDerivative = RigidBodyStateDerivative_3DoF(rigidBodyState.velocity, Vector(0,0,0))

    def rigidBodyStateDerivative(self, time, state):
        force = self.forceFunc(time, state).force
        
        DposDt = state.velocity
        DvelDt = force / self.inertiaFunc(time, state)

        return RigidBodyStateDerivative_3DoF(DposDt, DvelDt)

    def timeStep(self, deltaT):
        # TODO: Current derivative estimates are first-order, replace with a more accurate iterative method
        self.state.estimatedDerivative = self.lastStateDerivative

        integrationResult = self.integrate(self.state, self.time, self.rigidBodyStateDerivative, deltaT)

        # This is where the simulation time and state are kept track of
        self.time += integrationResult.dt
        self.state = integrationResult.newValue

        # Save for next time step
        self.lastStateDerivative = integrationResult.derivativeEstimate

        return integrationResult

#### 6 DoF ####
class RigidBody(RigidBody_3DoF):
    """
        6DoF version of RigidBody_3DoF. Calculates angular velocities and accelerations

        Interface:
            Properties:
                .state = RigidBodyState (pos, vel, orientation, angVel)
                .time = currentSimTime
            
            External functions wrapped by this class
                .forceFunc(time, state)
                .inertiaFunc(time, state)

            Methods
                .timeStep(deltaT)
    """
    #TODO: Moment of Inertia Tensor? Required for aircraft

    def __init__(self, rigidBodyState, forceParam, inertiaParam, integrationMethod="Euler", discardedTimeStepCallback=None, simDefinition=None):
        ''' Just calls RigidBodyState_3DoF constructor '''
        super().__init__(rigidBodyState, forceParam, inertiaParam, integrationMethod=integrationMethod, simDefinition=simDefinition, discardedTimeStepCallback=discardedTimeStepCallback)
        self.lastStateDerivative = RigidBodyStateDerivative(rigidBodyState.velocity, Vector(0,0,0), rigidBodyState.angularVelocity, AngularVelocity(0,0,0))

    def rigidBodyStateDerivative(self, time, state):
        # Forces are expected to be calculated in a body frame, where each coordinate axis is aligned with a pricipal axis
        appliedForce_localFrame = self.forceFunc(time, state)
        inertia = self.inertiaFunc(time, state)

        # Get CG velocity relative to body geometry
        dt = 1e-8
        inertia2 = self.inertiaFunc(time+dt, state)
        CGVel_local = (inertia2.CG - inertia.CG) / dt
        CGVel_global = state.orientation.rotate(CGVel_local)

        ### Translation - calculated in global frame ###
        #Convert from local to global frame
        fVec_global = state.orientation.rotate(appliedForce_localFrame.force)        
        linAccel_global = fVec_global / inertia.mass

        ### Rotation - calculated in local frame (Euler equations) ###
        # convert angular velocity to global frame - to be added to orientation
        angVel_global = AngularVelocity(*state.orientation.rotate(state.angularVelocity)) # Will be transformed into a quaternion once multiplied by a timestep
        # Calc angular acceleration (in local frame)
        moi = inertia.MOI
        dAngVelDtX = (appliedForce_localFrame.moment.X + (moi.Y - moi.Z) * state.angularVelocity.Y * state.angularVelocity.Z) / moi.X
        dAngVelDtY = (appliedForce_localFrame.moment.Y + (moi.Z - moi.X) * state.angularVelocity.Z * state.angularVelocity.X) / moi.Y
        dAngVelDtZ = (appliedForce_localFrame.moment.Z + (moi.X - moi.Y) * state.angularVelocity.X * state.angularVelocity.Y) / moi.Z
        dAngVelDt = AngularVelocity(dAngVelDtX, dAngVelDtY, dAngVelDtZ)

        return RigidBodyStateDerivative(state.velocity+CGVel_global, linAccel_global, angVel_global, dAngVelDt)

class StatefulRigidBody(RigidBody):
    '''
        Intended to represent rigid bodies that have additional stateful properties outside of their rigd body state (ex. tank levels, actuator positions).
        State is defined a by a `StateList` instead of by a `MAPLEAF.Motion.RigidBodyState`.
    '''
    def __init__(self, rigidBodyState, forceParam, inertiaParam, integrationMethod="Euler", discardedTimeStepCallback=None, simDefinition=None):
        super().__init__(rigidBodyState, forceParam, inertiaParam, integrationMethod, discardedTimeStepCallback, simDefinition)

        self.state = StateList([ rigidBodyState ])
        self.derivativeFuncs = [ self.rigidBodyStateDerivative ]

    def addStateVariable(self, name, currentValue, derivativeFunction):
        ''' 
            Pass in the current value of a parameter which needs to be integrated, and a derivative function
            Derivative function should accept the current time and StateList as inputs and return the derivative of the new parameter
        '''
        self.state.addStateVariable(name, currentValue)
        self.derivativeFuncs.append(derivativeFunction)

    def getStateDerivative(self, time, state):
        return StateList([ derivativeFunc(time, state) for derivativeFunc in self.derivativeFuncs ], _nameToIndexMap=state.nameToIndexMap)

    def timeStep(self, deltaT):
        self.state, timeStepAdaptationFactor, deltaT = self.integrate(self.state, self.time, self.getStateDerivative, deltaT)
        self.time += deltaT
        return timeStepAdaptationFactor, deltaT<|MERGE_RESOLUTION|>--- conflicted
+++ resolved
@@ -4,11 +4,7 @@
 """
 
 from MAPLEAF.Motion import (AngularVelocity, RigidBodyStateDerivative,
-<<<<<<< HEAD
-                            RigidBodyStateDerivative_3DoF, StateList, integratorFactory)
-=======
-                            RigidBodyStateDerivative_3DoF, integratorFactory, Vector)
->>>>>>> 2138eec3
+                            RigidBodyStateDerivative_3DoF, StateList, integratorFactory, Vector)
 
 __all__ = [ "RigidBody_3DoF", "RigidBody", "StatefulRigidBody" ]
 
